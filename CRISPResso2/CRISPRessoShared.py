'''
CRISPResso2 - Kendell Clement and Luca Pinello 2020
Software pipeline for the analysis of genome editing outcomes from deep sequencing data
(c) 2020 The General Hospital Corporation. All Rights Reserved.
'''

import argparse
import datetime
import errno
import gzip
import importlib.metadata
import importlib.util
<<<<<<< HEAD
import importlib.metadata
from pathlib import Path

=======
>>>>>>> b7740c81
import io
import json
import logging
import numpy as np
import os
import pandas as pd
import re
import string
import shutil
import shlex
import signal
import subprocess as sb
import textwrap
import unicodedata

from inspect import getmodule, stack
from pathlib import Path

from CRISPResso2 import CRISPResso2Align
from CRISPResso2 import CRISPRessoCOREResources

def read_version():
    return importlib.metadata.version('CRISPResso2')

__version__ = read_version()

###EXCEPTIONS############################
class FastpException(Exception):
    pass


class NoReadsAlignedException(Exception):
    pass


class AlignmentException(Exception):
    pass


class SgRNASequenceException(Exception):
    pass


class NTException(Exception):
    pass


class ExonSequenceException(Exception):
    pass


class DuplicateSequenceIdException(Exception):
    pass


class NoReadsAfterQualityFilteringException(Exception):
    pass


class BadParameterException(Exception):
    pass


class AutoException(Exception):
    pass


class OutputFolderIncompleteException(Exception):
    pass


class InstallationException(Exception):
    pass


class InputFileFormatException(Exception):
    pass


class PlotException(Exception):
    pass



#########################################

class StatusFormatter(logging.Formatter):
    def format(self, record):
        record.percent_complete = ''
        if record.args and 'percent_complete' in record.args:
            record.percent_complete = float(record.args['percent_complete'])
            self.last_percent_complete = record.percent_complete
        elif hasattr(self, 'last_percent_complete'): # if we don't have a percent complete, use the last one
            record.percent_complete = self.last_percent_complete
        else:
            record.percent_complete = 0.0
        record.json_message = record.getMessage().replace('\\', r'\\').replace('\n', r'\n').replace('"', r'\"').replace("_", r"\_")
        return super().format(record)


class StatusHandler(logging.FileHandler):
    def __init__(self, filename):
        super().__init__(filename, 'w')
        self.setFormatter(StatusFormatter('{\n  "message": "%(json_message)s",\n  "percent_complete": %(percent_complete)s\n}'))

    def emit(self, record):
        """Overwrite the existing file and write the new log."""
        if self.stream is None:  # log file is empty
            self.stream = self._open()
        else:  # log file is not empty, overwrite
            self.stream.seek(0)
        logging.StreamHandler.emit(self, record)
        self.stream.truncate()


class LogStreamHandler(logging.StreamHandler):
    def __init__(self, stream=None):
        super().__init__(stream)
        self.setFormatter(StatusFormatter(
            '%(levelname)-5s @ %(asctime)s (%(percent_complete).1f%% done):\n\t %(message)s \n',
            datefmt='%a, %d %b %Y %H:%M:%S',
        ))
        self.setLevel(logging.INFO)


def set_console_log_level(logger, level, debug=False):
    for handler in logger.handlers:
        if isinstance(handler, LogStreamHandler):
            if level >= 4 or debug:
                handler.setLevel(logging.DEBUG)
            elif level == 3:
                handler.setLevel(logging.INFO)
            elif level == 2:
                handler.setLevel(logging.WARNING)
            elif level <= 1:
                handler.setLevel(logging.ERROR)
            break


class CustomHelpFormatter(argparse.ArgumentDefaultsHelpFormatter):
    def _split_lines(self, text, width):
        if text.startswith('R|'):
            return list(map(
                lambda x: textwrap.fill(x, width, subsequent_indent=' ' * 24),
                text[2:].splitlines(),
            ))
        return argparse.HelpFormatter._split_lines(self, text, width)


def getCRISPRessoArgParser(tool, parser_title="CRISPResso Parameters"):
    parser = argparse.ArgumentParser(description=parser_title, formatter_class=CustomHelpFormatter)
    parser.add_argument('--version', action='version', version='%(prog)s ' + __version__)

    # Getting the directory of the current script
    current_dir = Path(__file__).parent

    # Adjusting the path to point directly to the args.json file
    json_path = current_dir / 'args.json'

    with open(json_path, 'r') as json_file:
        args_dict = json.load(json_file)
        args_dict = args_dict["CRISPResso_args"]
    type_mapper = {
        "str": str,
        "int": int,
        "float": float,
    }

    for key, value in args_dict.items():
        # print(key, value)
        tools = value.get('tools', [])  # Default to empty list if 'tools' is not found
        if tool in tools:
            action = value.get('action')  # Use None as default if 'action' is not found
            required = value.get('required', False)  # Use False as default if 'required' is not found
            default = value.get('default')  # Use None as default if 'default' is not found
            type_value = value.get('type', 'str')  # Assume 'str' as default type if 'type' is not specified
            arg_help = value.get('help', '') if value.get('help') != "SUPPRESS" else argparse.SUPPRESS

            # Determine the correct function based on conditions
            if action:
                parser.add_argument(*value['keys'], help=arg_help, action=action)
            elif required and default is None:  # Checks if 'required' is true and 'default' is not provided
                parser.add_argument(*value['keys'], help=arg_help, type=type_mapper[type_value], required=True)
            elif required:  # Checks if 'required' is true (default is provided, as checked above)
                parser.add_argument(*value['keys'], help=arg_help, default=default, type=type_mapper[type_value], required=True)
            else:  # Case when neither 'action' nor 'required' conditions are met
                # Here, it handles the case where default might be None, which is a valid scenario
                kwargs = {'help': arg_help, 'type': type_mapper[type_value]}
                if default is not None: kwargs['default'] = default  # Add 'default' only if it's specified
                parser.add_argument(*value['keys'], **kwargs)
    return parser


def get_core_crispresso_options():
    parser = getCRISPRessoArgParser("Core")
    crispresso_options = set()
    d = parser.__dict__['_option_string_actions']
    for key in d.keys():
        d2 = d[key].__dict__['dest']
        crispresso_options.add(d2)

    return crispresso_options


def get_crispresso_options_lookup(tool):
    ##dict to lookup abbreviated params
    #    crispresso_options_lookup = {
    #    'r1':'fastq_r1',
    #    'r2':'fastq_r2',
    #    'a':'amplicon_seq',
    #    'an':'amplicon_name',
    #    .....
    # }
    crispresso_options_lookup = {}
    parser = getCRISPRessoArgParser(tool)
    d = parser.__dict__['_option_string_actions']
    for key in d.keys():
        d2 = d[key].__dict__['dest']
        key_sub = re.sub("^-*", "", key)
        if key_sub != d2:
            crispresso_options_lookup[key_sub] = d2
    return crispresso_options_lookup

def overwrite_crispresso_options(cmd, option_names_to_overwrite, option_values, paramInd=None, set_default_params=False, tool='Core'):
    """
    Updates a given command (cmd) by setting parameter options with new values in option_values.
<<<<<<< HEAD

=======
    
>>>>>>> b7740c81
    Parameters
    ----------
    cmd : str
        The command to run including original parameters
    option_names_to_overwrite : list
        List of options to overwrite e.g. crispresso options
    option_values : dict or Pandas DataFrame
        Values for the options to overwrite.
    paramInd : int, optional
        Index in dict - this is the run number in case of multiple runs.
        If paramInd is specified, option_values should be a DataFrame and the function will look up the value in the row with index paramInd.
        The default is None.
    set_default_params : bool, optional
        If True, for add values in option_values that are the same as the default values
        If False, default values will not be added to the command
    tool : str
        The CRISPResso tool to create the argparser - the params from this tool will be used
    Returns
    -------
    str
        The updated command with the new options set.
    -------
    """
    parser = getCRISPRessoArgParser(tool)
    this_program = cmd.split()[0]
    cmd = ' '.join(cmd.split()[1:])  # remove the program name from the command
    args = parser.parse_args(shlex.split(cmd)) # shlex split keeps quoted parameters together

    for option in option_names_to_overwrite:
        if option:
            if option in option_values:
                if paramInd is None:
                    if type(option_values) == dict:
                        val = option_values[option]
                    else:
                        val = getattr(option_values, option)
                else:
                    val = option_values.loc[paramInd, option]
                if val is None or str(val) == 'None':
                    pass
                elif str(val) == "True":
                    setattr(args, option, True)
                elif str(val) == "False":
                    setattr(args, option, False)
                elif isinstance(val, str):
                    if val != "":
                        setattr(args, option, str(val))
                elif isinstance(val, bool):
                    setattr(args, option, val)
                else:
                    setattr(args, option, str(val))

    # reconstruct the command
    new_cmd = this_program
    for action in parser._actions:
        if action.dest in args:
            val = getattr(args, action.dest)
            if not set_default_params and (val == action.default) or (str(val) == str(action.default)):
                continue
            if val is None or str(val) == "None":
                continue
            # argparse conveniently doesn't set type for bools - those action types are None
            if action.nargs == 0:
                if val: # if value is true
                    new_cmd += ' --%s' % action.dest
            elif action.type == bool: # but just in case...
                if val:
                    new_cmd += ' --%s' % action.dest
            elif action.type == str:
                if val != "":
                    if re.fullmatch(r"[a-zA-Z0-9\._]*", val): # if the value is alphanumeric, don't have to quote it
                        new_cmd += ' --%s %s' % (action.dest, val)
                    elif val.startswith('"') and val.endswith('"'):
                        new_cmd += ' --%s %s' % (action.dest, val)
                    else:
                        new_cmd += ' --%s "%s"' % (action.dest, val)
            elif action.type == int:
                new_cmd += ' --%s %s' % (action.dest, val)

    return new_cmd
<<<<<<< HEAD

=======
        
>>>>>>> b7740c81




def propagate_crispresso_options(cmd, options, params, paramInd=None):
    """
    Updates a given command (cmd) by setting parameter options with new values in params.
    This is used to propagate options from the command line to the command that is run.

    Parameters
    ----------
    cmd : str
        The command to run including original parameters
    options : list
        List of options to propagate e.g. crispresso options
    params : dict or Pandas DataFrame
        Values for the options to propagate.
    paramInd : int, optional
        Index in dict - this is the run number in case of multiple runs.
        If paramInd is specified, params should be a DataFrame and the function will look up the value in the row with index paramInd.
        The default is None.
    Returns
    -------
    str
        The updated command with the new options set.
    -------
    """

    for option in options:
        if option:
            if option in params:
                if paramInd is None:
                    if type(params) == dict:
                        val = params[option]
                    else:
                        val = getattr(params, option)
                else:
                    val = params.loc[paramInd, option]
                if val is None:
                    pass
                elif str(val) == "True":
                    cmd += ' --%s' % option
                elif str(val) == "False":
                    pass
                elif isinstance(val, str):
                    if val != "":
                        if re.match(r'-\d+$', val):
                            cmd += ' --%s %s' % (option, str(val))
                        elif " " in val or "-" in val:
                            cmd += ' --%s "%s"' % (option, str(val))  # quotes for options with spaces
                        else:
                            cmd += ' --%s %s' % (option, str(val))
                elif isinstance(val, bool):
                    if val:
                        cmd += ' --%s' % option
                else:
                    cmd += ' --%s %s' % (option, str(val))
    return cmd


#######
# Sequence functions
#######
nt_complement = dict({'A': 'T', 'C': 'G', 'G': 'C', 'T': 'A', 'N': 'N', '_': '_', '-': '-'})


def reverse_complement(seq):
    return "".join([nt_complement[c] for c in seq.upper()[-1::-1]])


def reverse(seq):
    return "".join(c for c in seq.upper()[-1::-1])


def find_wrong_nt(sequence):
    return list(set(sequence.upper()).difference({'A', 'T', 'C', 'G', 'N'}))


def capitalize_sequence(x):
    return str(x).upper() if not pd.isnull(x) else x


def slugify(value):
    value = unicodedata.normalize('NFKD', value).encode('ascii', 'ignore')
    value = re.sub(rb'[\s\'*"/\\\[\]:;|,<>?]', b'_', value).strip()
    value = re.sub(rb'_{2,}', b'_', value)

    return value.decode('utf-8')


CIGAR_LOOKUP = {
    ('A', 'A'): 'M', ('A', 'C'): 'M', ('A', 'T'): 'M', ('A', 'G'): 'M', ('A', 'N'): 'M',
    ('C', 'A'): 'M', ('C', 'C'): 'M', ('C', 'T'): 'M', ('C', 'G'): 'M', ('C', 'N'): 'M',
    ('T', 'A'): 'M', ('T', 'C'): 'M', ('T', 'T'): 'M', ('T', 'G'): 'M', ('T', 'N'): 'M',
    ('G', 'A'): 'M', ('G', 'C'): 'M', ('G', 'T'): 'M', ('G', 'G'): 'M', ('G', 'N'): 'M',
    ('N', 'A'): 'M', ('N', 'C'): 'M', ('N', 'T'): 'M', ('N', 'G'): 'M', ('N', 'N'): 'M',
    ('A', '-'): 'I', ('T', '-'): 'I', ('C', '-'): 'I', ('G', '-'): 'I', ('N', '-'): 'I',
    ('-', 'A'): 'D', ('-', 'T'): 'D', ('-', 'C'): 'D', ('-', 'G'): 'D', ('-', 'N'): 'D',
    }

cigarUnexplodePattern = re.compile(r'((\w)\2{0,})')


def unexplode_cigar(exploded_cigar_string):
    """Make a CIGAR string from an exploded cigar string.
    Exploded cigar: IIMMMMMMM
    cigar_els: ['2I','7M']
    CIGAR: 2I7M

    Parameters
    ----------
    exploded_cigar_string : str
        Exploded cigar string, e.g. IIMMMMMMM

    Returns
    -------
    cigar_els : list
        List of CIGAR elements


    """
    cigar_els = []
    for (cigar_str, cigar_char) in re.findall(cigarUnexplodePattern, exploded_cigar_string):
        cigar_els.append(str(len(cigar_str)) + cigar_char)
    return cigar_els


def get_ref_length_from_cigar(cigar_string):
    """
    Given a CIGAR string, return the number of bases consumed from the
    reference sequence.
    """
    read_consuming_ops = ("M", "D", "N", "=", "X")
    result = 0
    ops = re.findall(r'(\d+)(\w)', cigar_string)
    for c in ops:
        length, op = c
        if op in read_consuming_ops:
            result += int(length)
    return result


######
# File functions
######

def clean_filename(filename):
    # get a clean name that we can use for a filename
    validFilenameChars = "+-_.%s%s" % (string.ascii_letters, string.digits)
    filename = slugify(str(filename).replace(' ', '_'))
    cleanedFilename = unicodedata.normalize('NFKD', filename)
    return (''.join(c for c in cleanedFilename if c in validFilenameChars))

def check_file(filename):
    try:
        with open(filename):
            pass
    except IOError:
        files_in_curr_dir = os.listdir('.')
        if len(files_in_curr_dir) > 15:
            files_in_curr_dir = files_in_curr_dir[0:15]
            files_in_curr_dir.append("(Complete listing truncated)")
        dir_string = ""
        file_dir = os.path.dirname(filename)
        if file_dir == "":
            dir_string = ""
        elif os.path.isdir(file_dir):
            files_in_file_dir = os.listdir(file_dir)
            if len(files_in_file_dir) > 15:
                files_in_file_dir = files_in_file_dir[0:15]
                files_in_file_dir.append("(Complete listing truncated)")
            dir_string = "\nAvailable files in " + file_dir + ":\n\t" + "\n\t".join(files_in_file_dir)
        else:
            dir_string = "\nAdditionally, the folder '" + os.path.dirname(filename) + "' does not exist"

        raise BadParameterException(
            "The specified file '" + filename + "' cannot be opened.\nAvailable files in current directory:\n\t" + "\n\t".join(
                files_in_curr_dir) + dir_string)


def force_symlink(src, dst):
    if os.path.exists(dst) and os.path.samefile(src, dst):
        return

    try:
        os.symlink(src, dst)
    except OSError as exc:
        if exc.errno == errno.EEXIST:
            os.remove(dst)
            os.symlink(src, dst)
        elif exc.errno == errno.EPROTO:
            # in docker on windows 7, symlinks don't work so well, so we'll just copy the file.
            shutil.copyfile(src, dst)


def parse_count_file(fileName):
    if os.path.exists(fileName):
        with open(fileName) as infile:
            lines = infile.readlines()
            ampSeq = lines[0].rstrip().split("\t")
            ampSeq.pop(0)  # get rid of 'Amplicon' at the beginning of line
            ampSeq = "".join(ampSeq)
            lab_freqs = {}
            for i in range(1, len(lines)):
                line = lines[i].rstrip()
                lab_freq_arr = line.split()
                lab = lab_freq_arr.pop(0)
                lab_freqs[lab] = lab_freq_arr
        return ampSeq, lab_freqs
    else:
        print("Cannot find output file '%s'" % fileName)
        return None, None


def parse_alignment_file(fileName):
    if os.path.exists(fileName):
        with open(fileName) as infile:
            lines = infile.readlines()
            ampSeq = lines[0].rstrip().split("\t")
            ampSeq.pop(0)  # get rid of 'Amplicon' at the beginning of line
            ampSeq = "".join(ampSeq)
            lab_freqs = {}
            for i in range(1, len(lines)):
                line = lines[i].rstrip()
                lab_freq_arr = line.split()
                lab = lab_freq_arr.pop(0)
                lab_freqs[lab] = lab_freq_arr
        return ampSeq, lab_freqs
    else:
        print("Cannot find output file '%s'" % fileName)
        return None, None

def assert_fastq_format(file_path, max_lines_to_check=100):
    """
    Checks to see that the fastq file is in the correct format
    Accepts files in gzipped format if they end in .gz.
    Raises a InputFileFormatException if the file is not in the correct format.
    params:
        file_path: path to fastq file
        max_lines_to_check: number of lines to check in the file
    returns:
        True if the file is in the correct format
    """

    try:
        if file_path.endswith('.gz'):
            # Read gzipped file
            with gzip.open(file_path, 'rt') as file:
                for line_num, line in enumerate(file):
                    if line_num >= max_lines_to_check:
                        break

                    if line_num % 4 == 0:
                        if not line.startswith('@'):
                            raise InputFileFormatException('File %s is not in fastq format! Line %d does not start with @ \n%s: %s' % (file_path, line_num, line_num, line))
                    elif line_num % 4 == 1 or line_num % 4 == 3:
                        if len(line.strip()) == 0:
                            raise InputFileFormatException('File %s is not in fastq format! Line %d is empty \n%s: %s' % (file_path, line_num, line_num, line))
                    elif line_num % 4 == 2:
                        if not line.startswith('+'):
                            raise InputFileFormatException('File %s is not in fastq format! Line %d does not start with + \n%s: %s' % (file_path, line_num, line_num, line))
        else:
            # Read uncompressed file
            with open(file_path, 'r') as file:
                for line_num, line in enumerate(file):
                    if line_num >= max_lines_to_check:
                        break

                    if line_num % 4 == 0:
                        if not line.startswith('@'):
                            raise InputFileFormatException('File %s is not in fastq format! Line %d does not start with @ \n%s: %s' % (file_path, line_num, line_num, line))
                    elif line_num % 4 == 1 or line_num % 4 == 3:
                        if len(line.strip()) == 0:
                            raise InputFileFormatException('File %s is not in fastq format! Line %d is empty \n%s: %s' % (file_path, line_num, line_num, line))
                    elif line_num % 4 == 2:
                        if not line.startswith('+'):
                            raise InputFileFormatException('File %s is not in fastq format! Line %d does not start with + \n%s: %s' % (file_path, line_num, line_num, line))

        return True

    except UnicodeDecodeError as e:
        raise InputFileFormatException('File %s is not in fastq format! Perhaps it is a gzipped file but does not end in .gz?' % (file_path)) from e
    except Exception as e:
        raise InputFileFormatException('File %s is not in fastq format!' % (file_path)) from e


def get_n_reads_fastq(fastq_filename):
    if not os.path.exists(fastq_filename) or os.path.getsize(fastq_filename) == 0:
        return 0

    p = sb.Popen(('z' if fastq_filename.endswith('.gz') else '' ) +"cat < %s | grep -c ." % fastq_filename, shell=True, stdout=sb.PIPE)
    n_reads = int(float(p.communicate()[0])/4.0)
    return n_reads


def check_output_folder(output_folder):
    """
    Checks to see that the CRISPResso run has completed, and gathers the amplicon info for that run
    returns:
    - quantification file = CRISPResso_quantification_of_editing_frequency.txt for this run
    - amplicons = a list of amplicons analyzed in this run
    - amplicon_info = a dict of attributes found in quantification_file for each amplicon
    """
    run_file = os.path.join(output_folder, 'CRISPResso2_info.json')
    if not os.path.exists(run_file):
        raise OutputFolderIncompleteException(
            'The folder %s is not a valid CRISPResso2 output folder. Cannot find summary file %s.' % (
            output_folder, run_file))
    with open(run_file) as fh:
        run_data = json.load(fh)

    amplicon_info = {}
    amplicons = run_data['results']['ref_names']

    quantification_file = os.path.join(output_folder, run_data['running_info']['quant_of_editing_freq_filename'])
    if os.path.exists(quantification_file):
        with open(quantification_file) as quant_file:
            head_line = quant_file.readline()
            head_line_els = head_line.split("\t")
            for line in quant_file:
                line_els = line.split("\t")
                amplicon_name = line_els[0]
                amplicon_info[amplicon_name] = {}
                amplicon_quant_file = os.path.join(output_folder, run_data['results']['refs'][amplicon_name][
                    'combined_pct_vector_filename'])
                if not os.path.exists(amplicon_quant_file):
                    raise OutputFolderIncompleteException(
                        'The folder %s is not a valid CRISPResso2 output folder. Cannot find quantification file %s for amplicon %s.' % (
                        output_folder, amplicon_quant_file, amplicon_name))
                amplicon_info[amplicon_name]['quantification_file'] = amplicon_quant_file

                amplicon_mod_count_file = os.path.join(output_folder, run_data['results']['refs'][amplicon_name][
                    'quant_window_mod_count_filename'])
                if not os.path.exists(amplicon_mod_count_file):
                    raise OutputFolderIncompleteException(
                        'The folder %s  is not a valid CRISPResso2 output folder. Cannot find modification count vector file %s for amplicon %s.' % (
                        output_folder, amplicon_mod_count_file, amplicon_name))
                amplicon_info[amplicon_name]['modification_count_file'] = amplicon_mod_count_file

                if 'allele_frequency_files' in run_data['results']['refs'][amplicon_name]:
                    amplicon_info[amplicon_name]['allele_files'] = [os.path.join(output_folder, x) for x in
                                                                    run_data['results']['refs'][amplicon_name][
                                                                        'allele_frequency_files']]
                else:
                    amplicon_info[amplicon_name]['allele_files'] = []

                for idx, el in enumerate(head_line_els):
                    amplicon_info[amplicon_name][el] = line_els[idx]

        return quantification_file, amplicons, amplicon_info
    else:
        raise OutputFolderIncompleteException(
            "The folder %s  is not a valid CRISPResso2 output folder. Cannot find quantification file '%s'." % (
            output_folder, quantification_file))


# Thanks https://gist.github.com/simonw/7000493 for this idea
class CRISPRessoJSONEncoder(json.JSONEncoder):
    def default(self, obj):
        if isinstance(obj, CRISPRessoCOREResources.ResultsSlotsDict):
            return {
                '_type': 'ResultsSlotsDict',
                'value': obj.__dict__,
            }
        if isinstance(obj, np.ndarray):
            return {
                '_type': 'np.ndarray',
                'value': obj.tolist(),
            }
        if isinstance(obj, np.integer):
            return int(obj)
        if isinstance(obj, np.floating):
            return float(obj)
        if isinstance(obj, pd.DataFrame):
            return {
                '_type': 'pd.DataFrame',
                'value': obj.to_json(orient='split'),
            }
        if isinstance(obj, datetime.datetime):
            return {
                '_type': 'datetime.datetime',
                'value': str(obj),
            }
        if isinstance(obj, datetime.timedelta):
            return {
                '_type': 'datetime.timedelta',
                'value': {
                    'days': obj.days,
                    'seconds': obj.seconds,
                    'microseconds': obj.microseconds,
                },
            }
        if isinstance(obj, set):
            return {
                '_type': 'set',
                'value': repr(obj),
            }
        if isinstance(obj, range):
            return {
                '_type': 'range',
                'value': repr(obj),
            }
        if isinstance(obj, argparse.Namespace):
            return {
                '_type': 'argparse.Namespace',
                'value': vars(obj),
            }
        return json.JSONEncoder.default(self, obj)


class CRISPRessoJSONDecoder(json.JSONDecoder):
    def __init__(self, *args, **kwargs):
        json.JSONDecoder.__init__(
            self,
            object_hook=self.object_hook,
            *args,
            **kwargs,
        )

    def object_hook(self, obj):
        if '_type' in obj:
            if obj['_type'] == 'ResultsSlotsDict':
                return CRISPRessoCOREResources.ResultsSlotsDict(**obj['value'])
            if obj['_type'] == 'np.ndarray':
                return np.array(obj['value'])
            if obj['_type'] == 'pd.DataFrame':
                return pd.read_json(io.StringIO(obj['value'].decode('utf-8')), orient='split')
            if obj['_type'] == 'datetime.datetime':
                return datetime.datetime.fromisoformat(obj['value'])
            if obj['_type'] == 'datetime.timedelta':
                return datetime.timedelta(
                    days=obj['value']['days'],
                    seconds=obj['value']['seconds'],
                    microseconds=obj['value']['microseconds'],
                )
            if obj['_type'] == 'set':
                return eval(obj['value'])
            if obj['_type'] == 'range':
                start, end, step = re.match(
                    r'range\((\d+), (\d+)(?:, (\d+))?\)', obj['value'],
                ).groups()
                if step is not None:
                    return range(int(start), int(end), int(step))
                return range(int(start), int(end))
            if obj['_type'] == 'argparse.Namespace':
                return argparse.Namespace(**obj['value'])
        return obj


def load_crispresso_info(
    crispresso_output_folder="",
    crispresso_info_file_name='CRISPResso2_info.json',
    crispresso_info_file_path=None
):
    """Load the CRISPResso2 info for a CRISPResso run.

        If crispresso_info_file_path is given, attempt to read info file at that location
        Otherwise, read file at crispresso_output_folder/crispresso_info_file_name

    Parameters
    ----------
    crispresso_output_folder : string
        Path to CRISPResso folder
    crispresso_info_file_name : string
        Name of info file in CRISPResso folder
    crispresso_info_path: string
        Path to info file

    Returns
    -------
    dict
        Dict of relevant information for a CRISPResso run

    """
    crispresso_info_file = os.path.join(
        crispresso_output_folder, crispresso_info_file_name,
    )
    if crispresso_info_file_path is not None:
        crispresso_info_file = crispresso_info_file_path

    if not os.path.isfile(crispresso_info_file):
        raise Exception('Cannot open CRISPResso info file at ' + crispresso_info_file)
    try:
        with open(crispresso_info_file) as fh:
            crispresso2_info = json.load(fh, cls=CRISPRessoJSONDecoder)
            return crispresso2_info
    except json.JSONDecodeError as e:
        raise Exception('Cannot open CRISPResso info file at ' + crispresso_info_file + "\n" + str(e))
    except (AttributeError, EOFError, ImportError, IndexError) as e:
        # secondary errors
        raise Exception('Cannot open CRISPResso info file at ' + crispresso_info_file + "\n" + str(e))
    except Exception as e:
        raise Exception('Cannot open CRISPResso info file at ' + crispresso_info_file + "\n" + str(e))


def write_crispresso_info(crispresso_output_file, crispresso2_info):
    """Write info hash to crispresso info output file.

    Parameters
    ----------
    crispresso_output_file : string
        File path to write info to
    crispresso2_info : dict
        Dict of relevant run properties

    Returns
    -------
    Nothing

    """
    with open(crispresso_output_file, 'w') as fh:
        json.dump(crispresso2_info, fh, cls=CRISPRessoJSONEncoder, indent=2)


def get_command_output(command):
    """
    Run a shell command and returns an iter to read the output.

    param:
        command: shell command to run

    returns:
        iter to read the output
    """
    p = sb.Popen(command,
                 stdout=sb.PIPE,
                 stderr=sb.STDOUT, shell=True,
                 #  encoding='utf-8',universal_newlines=True)
                 universal_newlines=True,
                 bufsize=-1)  # bufsize system default
    while True:
        retcode = p.poll()
        line = p.stdout.readline()
        yield line
        if retcode is not None:
            break


def get_most_frequent_reads(fastq_r1, fastq_r2, number_of_reads_to_consider, fastp_command, min_paired_end_reads_overlap, split_interleaved_input=False, debug=False):
    """
    Get the most frequent amplicon from a fastq file (or after merging a r1 and r2 fastq file).

    Note: only works on paired end or single end reads (not interleaved)

    input:
    fastq_r1: path to fastq r1 (can be gzipped)
    fastq_r2: path to fastq r2 (can be gzipped)
    number_of_reads_to_consider: number of reads from the top of the file to examine
    min_paired_end_reads_overlap: min overlap in bp for merging r1 and r2

    returns:
    list of amplicon strings sorted by order in format:
    12345 AATTCCG
    124 ATATATA
    5 TTATA
    """

    if split_interleaved_input:
        output_r1 = fastq_r1 + ".tmp.r1.gz"
        output_r2 = fastq_r2 + ".tmp.r2.gz"
        if fastq_r1.endswith('.gz'):
            fastq_handle = gzip.open(fastq_r1, 'rt')
        else:
            fastq_handle=open(fastq_r1)

        try:
            o1 = gzip.open(output_r1, 'wt')
            o2 = gzip.open(output_r2, 'wt')
            lines_read = 1
            r1_id = fastq_handle.readline()
            r1_seq = fastq_handle.readline()
            r1_plus = fastq_handle.readline()
            r1_qual = fastq_handle.readline()

            r2_id = fastq_handle.readline()
            r2_seq = fastq_handle.readline()
            r2_plus = fastq_handle.readline()
            r2_qual = fastq_handle.readline()
            while (r1_id and lines_read <= number_of_reads_to_consider):
                o1.write("%s%s%s%s"%(r1_id,r1_seq,r1_plus,r1_qual))
                o2.write("%s%s%s%s"%(r2_id,r2_seq,r2_plus,r2_qual))
                r1_id = fastq_handle.readline()
                r1_seq = fastq_handle.readline()
                r1_plus = fastq_handle.readline()
                r1_qual = fastq_handle.readline()

                r2_id = fastq_handle.readline()
                r2_seq = fastq_handle.readline()
                r2_plus = fastq_handle.readline()
                r2_qual = fastq_handle.readline()
            o1.close()
            o2.close()
            fastq_handle.close()
        except:
            raise BadParameterException('Error in splitting read pairs from a single file')
        fastq_r1 = output_r1
        fastq_r2 = output_r2

    view_cmd_1 = 'cat'
    if fastq_r1.endswith('.gz'):
        view_cmd_1 = 'gunzip -c'
    file_generation_command = "%s %s | head -n %d " % (view_cmd_1, fastq_r1, number_of_reads_to_consider * 4)

    if fastq_r2:
        view_cmd_2 = 'cat'
        if fastq_r2.endswith('.gz'):
            view_cmd_2 = 'gunzip -c'
        min_overlap_param = ""
        if min_paired_end_reads_overlap:
            min_overlap_param = "--overlap_len_require {0}".format(min_paired_end_reads_overlap)
        file_generation_command = "{paste} | {head} | paste - - - - | {awk} | {fastp}".format(
            paste="bash -c 'paste <({view_cmd_1} \"{fastq_r1}\") <({view_cmd_2} \"{fastq_r2}\")'".format(
                view_cmd_1=view_cmd_1, fastq_r1=fastq_r1, view_cmd_2=view_cmd_2, fastq_r2=fastq_r2,
            ),
            head='head -n {num_reads}'.format(
                num_reads=number_of_reads_to_consider * 4,
            ),
            awk="awk -v OFS=\"\\n\" -v FS=\"\\t\" '{{print($1,$3,$5,$7,$2,$4,$6,$8)}}'",
            fastp='{fastp_command} --disable_adapter_trimming --disable_trim_poly_g --disable_quality_filtering --disable_length_filtering --stdin --interleaved_in --merge {min_overlap_param} --stdout 2>/dev/null'.format(
                fastp_command=fastp_command,
                min_overlap_param=min_overlap_param,
            ),
        )
    count_frequent_cmd = file_generation_command + " | awk '((NR-2)%4==0){print $1}' | sort | uniq -c | sort -nr "

    def default_sigpipe():
        signal.signal(signal.SIGPIPE, signal.SIG_DFL)

    if (debug):
        print('command used: ' + count_frequent_cmd)

    piped_commands = count_frequent_cmd.split("|")
    pipes = [None] * len(piped_commands)
    pipes[0] = sb.Popen(piped_commands[0], stdout=sb.PIPE, preexec_fn=default_sigpipe, shell=True)
    for pipe_i in range(1, len(piped_commands)):
        pipes[pipe_i] = sb.Popen(piped_commands[pipe_i], stdin=pipes[pipe_i - 1].stdout, stdout=sb.PIPE,
                                 preexec_fn=default_sigpipe, shell=True)
    top_unaligned = pipes[-1].communicate()[0]

    if pipes[-1].poll() != 0:
        raise AutoException('Cannot retrieve most frequent amplicon sequences. Got nonzero return code.')
    seq_lines = top_unaligned.decode('utf-8').strip().split("\n")
    if len(seq_lines) == 0 or seq_lines == ['']:
        raise AutoException('Cannot parse any frequent amplicons sequences.')

    if split_interleaved_input:
        os.remove(output_r1)
        os.remove(output_r2)

    return seq_lines

def check_if_failed_run(folder_name, info):
    """
    Check the output folder for a info.json file and a status.txt file to see if the run completed successfully or not

    Parameters
    ----------
    folder_name: path to output folder
    info: logger

    Returns
    -------
<<<<<<< HEAD
    bool True if run failed, False otherwise
=======
    bool True if run completed successfully, False otherwise
>>>>>>> b7740c81
    string describing why it failed
    """

    run_data_file = os.path.join(folder_name, 'CRISPResso2_info.json')
    status_info = os.path.join(folder_name, 'CRISPResso_status.json')
    if not os.path.isfile(run_data_file) or not os.path.isfile(status_info):
        if not os.path.isfile(run_data_file):
            info("Skipping folder '%s'. Cannot find run data file at '%s'."%(folder_name, run_data_file))
        if not os.path.isfile(status_info):
            info("Skipping folder '%s'. Cannot find status file at '%s'."%(folder_name, status_info))
        if "CRISPRessoPooled" in folder_name:
            unit = "amplicon"
        elif "CRISPRessoWGS" in folder_name:
            unit = "region"
        else:
            unit = "sample"

        return True, f"CRISPResso failed for this {unit}! Please check your input files and parameters."
    else:
        with open(status_info) as fh:
            try:
                status_dict = json.load(fh)
                if status_dict['percent_complete'] != 100.0:
                    info("Skipping folder '%s'. Run is not complete (%s)." % (folder_name, status_dict['status']))
                    return True, str(status_dict['message'])
                else:
                    return False, ""
            except Exception as e:
                pass

        with open(status_info) as fh:
            try:
                file_contents = fh.read()
                search_result = re.search(r'(\d+\.\d+)% (.+)', file_contents)
                if search_result:
                    percent_complete, status = search_result.groups()
                    if percent_complete != '100.00':
                        info("Skipping folder '%s'. Run is not complete (%s)." % (folder_name, status))
                        return True, status
                else:
                    return True, file_contents
            except Exception as e:
                print(e)
                info("Skipping folder '%s'. Cannot parse status file '%s'." % (folder_name, status_info))
                return True, "Cannot parse status file '%s'." % (status_info)
        return False, ""


def guess_amplicons(fastq_r1, fastq_r2, number_of_reads_to_consider, fastp_command, min_paired_end_reads_overlap, aln_matrix, needleman_wunsch_gap_open, needleman_wunsch_gap_extend, split_interleaved_input=False, min_freq_to_consider=0.2, amplicon_similarity_cutoff=0.95):
    """
    guesses the amplicons used in an experiment by examining the most frequent read (giant caveat -- most frequent read should be unmodified)
    input:
    fastq_r1: path to fastq r1 (can be gzipped)
    fastq_r2: path to fastq r2 (can be gzipped)
    number_of_reads_to_consider: number of reads from the top of the file to examine
    fastp_command: command to call fastp
    min_paired_end_reads_overlap: min overlap in bp for merging r1 and r2
    aln_matrix: matrix specifying alignment substitution scores in the NCBI format
    needleman_wunsch_gap_open: alignment penalty assignment used to determine similarity of two sequences
    needleman_wunsch_gap_extend: alignment penalty assignment used to determine similarity of two sequences
    split_interleaved_input: if true, split interleaved input into two files
    min_freq_to_consider: selected ampilcon must be frequent at least at this percentage in the population
    amplicon_similarity_cutoff: if the current amplicon has similarity of greater than this cutoff to any other existing amplicons, it won't be added

    returns:
    list of putative amplicons
    """
    seq_lines = get_most_frequent_reads(fastq_r1, fastq_r2, number_of_reads_to_consider, fastp_command, min_paired_end_reads_overlap, split_interleaved_input=split_interleaved_input)

    curr_amplicon_id = 1

    amplicon_seq_arr = []

    # add most frequent amplicon to the list
    count, seq = seq_lines[0].strip().split()
    amplicon_seq_arr.append(seq)
    curr_amplicon_id += 1

    # for the remainder of the amplicons, test them before adding
    for i in range(1, len(seq_lines)):
        count, seq = seq_lines[i].strip().split()
        last_count, last_seq = seq_lines[i - 1].strip().split()
        # if this allele is present in at least XX% of the samples
        #        print('debug 509 testing ' + str(seq_lines[i]) + ' with ' + str(count) + ' out of consididered ' + str(number_of_reads_to_consider) + ' min freq: ' + str(min_freq_to_consider))
        if float(last_count) / float(number_of_reads_to_consider) > min_freq_to_consider:
            this_amplicon_seq_arr = amplicon_seq_arr[:]
            this_amplicon_max_pct = 0  # keep track of similarity to most-similar already-found amplicons
            for amp_seq in this_amplicon_seq_arr:
                ref_incentive = np.zeros(len(amp_seq) + 1, dtype=int)
                fws1, fws2, fwscore = CRISPResso2Align.global_align(seq, amp_seq, matrix=aln_matrix,
                                                                    gap_incentive=ref_incentive,
                                                                    gap_open=needleman_wunsch_gap_open,
                                                                    gap_extend=needleman_wunsch_gap_extend, )
                rvs1, rvs2, rvscore = CRISPResso2Align.global_align(reverse_complement(seq), amp_seq, matrix=aln_matrix,
                                                                    gap_incentive=ref_incentive,
                                                                    gap_open=needleman_wunsch_gap_open,
                                                                    gap_extend=needleman_wunsch_gap_extend, )
                # if the sequence is similar to a previously-seen read, don't add it
                min_len = min(len(last_seq), len(seq))
                max_score = max(fwscore, rvscore)
                if max_score / float(min_len) > this_amplicon_max_pct:
                    this_amplicon_max_pct = max_score / float(min_len)
            # if this amplicon was maximally-similar to all other chosen amplicons by less than amplicon_similarity_cutoff, add to the list
            if this_amplicon_max_pct < amplicon_similarity_cutoff:
                amplicon_seq_arr.append(seq)
                curr_amplicon_id += 1
        else:
            break

    return amplicon_seq_arr


def guess_guides(amplicon_sequence, fastq_r1, fastq_r2, number_of_reads_to_consider, fastp_command,
            min_paired_end_reads_overlap, exclude_bp_from_left, exclude_bp_from_right,
            aln_matrix, needleman_wunsch_gap_open, needleman_wunsch_gap_extend,
            min_edit_freq_to_consider=0.1, min_edit_fold_change_to_consider=3,
            pam_seq="NGG", min_pct_subs_in_base_editor_win=0.8, split_interleaved_input=False):
    """
    guesses the guides used in an experiment by identifying the most-frequently edited positions, editing types, and PAM sites
    input:
    ampilcon_sequence - amplicon to analyze
    fastq_r1: path to fastq r1 (can be gzipped)
    fastq_r2: path to fastq r2 (can be gzipped)
    number_of_reads_to_consider: number of reads from the top of the file to examine
    fastp_command: command to call fastp
    min_paired_end_reads_overlap: min overlap in bp for flashing (merging) r1 and r2
    exclude_bp_from_left: number of bp to exclude from the left side of the amplicon sequence for the quantification of the indels
    exclude_bp_from_right: number of bp to exclude from the right side of the amplicon sequence for the quantification of the indels
    aln_matrix: matrix specifying alignment substitution scores in the NCBI format
    needleman_wunsch_gap_open: alignment penalty assignment used to determine similarity of two sequences
    needleman_wunsch_gap_extend: alignment penalty assignment used to determine similarity of two sequences
    min_edit_freq_to_consider: edits must be at least this frequency for consideration
    min_edit_fold_change_to_consider: edits must be at least this fold change over background for consideration
    pam_seq: pam sequence to look for (can be regex or contain degenerate bases)
    min_pct_subs_in_base_editor_win: if at least this percent of substitutions happen in the predicted base editor window, return base editor flag
    split_interleaved_input: if true, interleaved fastq will be split into r1 and r2

    returns:
    tuple of (putative guide, boolean is_base_editor)
    or (None, None)
    """
    seq_lines = get_most_frequent_reads(fastq_r1, fastq_r2, number_of_reads_to_consider, fastp_command, min_paired_end_reads_overlap,split_interleaved_input=split_interleaved_input)

    amp_len = len(amplicon_sequence)
    gap_incentive = np.zeros(amp_len + 1, dtype=int)
    include_idxs = range(amp_len)
    exclude_idxs = []

    if exclude_bp_from_left:
        exclude_idxs += range(exclude_bp_from_left)
    if exclude_bp_from_right:
        exclude_idxs += range(amp_len)[-exclude_bp_from_right:]
    include_idxs = np.ravel(include_idxs)
    exclude_idxs = np.ravel(exclude_idxs)

    include_idxs = set(np.setdiff1d(include_idxs, exclude_idxs))

    all_indel_count_vector = np.zeros(amp_len)
    all_sub_count_vector = np.zeros(amp_len)
    tot_count = 0;
    for i in range(len(seq_lines)):
        count, seq = seq_lines[i].strip().split()
        count = int(count)
        tot_count += count
        fws1, fws2, fwscore = CRISPResso2Align.global_align(seq, amplicon_sequence, matrix=aln_matrix,
                                                            gap_incentive=gap_incentive,
                                                            gap_open=needleman_wunsch_gap_open,
                                                            gap_extend=needleman_wunsch_gap_extend, )
        payload = CRISPRessoCOREResources.find_indels_substitutions(fws1, fws2, include_idxs)
        all_indel_count_vector[payload['all_insertion_positions']] += count
        all_indel_count_vector[payload['all_deletion_positions']] += count
        all_sub_count_vector[payload['all_substitution_positions']] += count

    background_val = np.mean(all_indel_count_vector)
    if len(exclude_idxs) > 0:
        all_indel_count_vector[exclude_idxs] = 0
    max_loc = np.argmax(all_indel_count_vector)
    max_val = all_indel_count_vector[max_loc]

    # return nothing if the max edit doesn't break threshold
    if max_val / float(tot_count) < min_edit_freq_to_consider:
        return (None, None)

    # return nothing if the max edit doesn't break threshold over background
    if max_val / background_val < min_edit_fold_change_to_consider:
        return (None, None)

    pam_regex_string = pam_seq.upper()
    pam_regex_string = pam_regex_string.replace('I', '[ATCG]')
    pam_regex_string = pam_regex_string.replace('N', '[ATCG]')
    pam_regex_string = pam_regex_string.replace('R', '[AG]')
    pam_regex_string = pam_regex_string.replace('Y', '[CT]')
    pam_regex_string = pam_regex_string.replace('S', '[GC]')
    pam_regex_string = pam_regex_string.replace('W', '[AT]')
    pam_regex_string = pam_regex_string.replace('K', '[GT]')
    pam_regex_string = pam_regex_string.replace('M', '[AC]')
    pam_regex_string = pam_regex_string.replace('B', '[CGT]')
    pam_regex_string = pam_regex_string.replace('D', '[AGT]')
    pam_regex_string = pam_regex_string.replace('H', '[ACT]')
    pam_regex_string = pam_regex_string.replace('V', '[ACG]')

    is_base_editor = False
    # offset from expected position
    for offset in (0, +1, -1, +2, +3, +4, -2):
        # forward direction
        # find pam near max edit loc
        pam_start = max_loc + 4 + offset
        pam_end = max_loc + 7 + offset
        guide_start = max_loc - 16 + offset
        guide_end = max_loc + 4 + offset
        base_edit_start = max_loc - 16 + offset
        base_edit_end = max_loc - 6 + offset
        if pam_start > 0 and guide_end < amp_len:
            if re.match(pam_regex_string, amplicon_sequence[pam_start:pam_end]):
                guide_seq = amplicon_sequence[guide_start:guide_end]
                sum_base_edits = sum(all_sub_count_vector[base_edit_start:base_edit_end])
                # if a lot of edits are in the predicted base editor window, set base editor true
                # specifically, if at least min_pct_subs_in_base_editor_win % of substitutions happen in the predicted base editor window
                if sum_base_edits > min_pct_subs_in_base_editor_win * sum(all_sub_count_vector):
                    is_base_editor = True
                return guide_seq, is_base_editor

        # reverse direction
        pam_start = max_loc - 5 - offset
        pam_end = max_loc - 2 - offset
        guide_start = max_loc - 2 - offset
        guide_end = max_loc + 18 - offset
        base_edit_start = max_loc + 8 - offset
        base_edit_end = max_loc + 18 - offset
        if pam_start > 0 and guide_end < amp_len:
            if re.match(pam_regex_string, amplicon_sequence[pam_start:pam_end]):
                guide_seq = amplicon_sequence[guide_start:guide_end]
                sum_base_edits = sum(all_sub_count_vector[base_edit_start:base_edit_end])
                # if a lot of edits are in the predicted base editor window, set base editor true
                # specifically, if at least min_pct_subs_in_base_editor_win % of substitutions happen in the predicted base editor window
                if sum_base_edits > min_pct_subs_in_base_editor_win * sum(all_sub_count_vector):
                    is_base_editor = True
                return guide_seq, is_base_editor

    return (None, None)


######
# Fastq file manipulation
######

def force_merge_pairs(r1_filename, r2_filename, output_filename):
    """
    This can be useful in case paired end reads are too short to cover the amplicon.
    Note that this should be used with extreme caution because non-biological indels will appear at the site of read merging.
    R1------>     <-------R2
    becomes
    R1------><------R2

    input:
    r1_filename: path to fastq r1 (can be gzipped)
    r2_filename: path to fastq r2 (can be gzipped)
    output_filename: path to merged output filename

    returns:
    linecount: the number of lines of the resulting file
    """

    if r1_filename.endswith('.gz'):
        f1 = gzip.open(r1_filename, 'rt')
    else:
        f1 = open(r1_filename, 'r')
    if r2_filename.endswith('.gz'):
        f2 = gzip.open(r2_filename, 'rt')
    else:
        f2 = open(r2_filename, 'r')

    if output_filename.endswith('.gz'):
        f_out = gzip.open(output_filename, 'wt')
    else:
        f_out = open(output_filename, 'w')

    lineCount = 0
    id1 = f1.readline()
    while id1:
        lineCount += 1
        seq1 = f1.readline()
        seq1 = seq1.strip()
        plus1 = f1.readline()
        qual1 = f1.readline()
        qual1 = qual1.strip()

        id2 = f2.readline()
        seq2 = reverse_complement(f2.readline().strip()) + "\n"
        plus2 = f2.readline()
        qual2 = f2.readline()

        f_out.write(id1 + seq1 + seq2 + plus1 + qual1 + qual2)

        id1 = f1.readline()
    f1.close()
    f2.close()
    f_out.close()

    return (lineCount)


def split_interleaved_fastq(fastq_filename, output_filename_r1, output_filename_r2):
    """Split an interleaved fastq file into two files, one for each read pair.

    This assumes that the input fastq file is interleaved, i.e. that the reads are ordered as follows:
        R1
        R2
        R1
        R2
        ...

    And results in two files, one for each read pair:
        output_filename_r1
            R1
            R1
            ...
        output_filename_r2
            R2
            R2
            ...

    Parameters
    ----------
    fastq_filename : str
        Path to the input fastq file.
    output_filename_r1 : str
        Path to the output fastq file for r1.
    output_filename_r2 : str
        Path to the output fastq file for r2.

    Returns
    -------
    output_filename_r1 : str
        Path to the output fastq file for r1.
    output_filename_r2 : str
        Path to the output fastq file for r2.
    """
    if fastq_filename.endswith('.gz'):
        fastq_handle = gzip.open(fastq_filename, 'rt')
    else:
        fastq_handle = open(fastq_filename)

    try:
        fastq_splitted_outfile_r1 = gzip.open(output_filename_r1, 'wt')
        fastq_splitted_outfile_r2 = gzip.open(output_filename_r2, 'wt')
        [fastq_splitted_outfile_r1.write(line) if (i % 8 < 4) else fastq_splitted_outfile_r2.write(line) for i, line in enumerate(fastq_handle)]
    except:
        raise BadParameterException('Error in splitting read pairs from a single file')
    finally:
        fastq_handle.close()
        fastq_splitted_outfile_r1.close()
        fastq_splitted_outfile_r2.close()

    return output_filename_r1, output_filename_r2


######
# allele modification functions
######

def get_row_around_cut_asymmetrical(row,cut_point,plot_left,plot_right):
    cut_idx=row['ref_positions'].index(cut_point)
    return row['Aligned_Sequence'][cut_idx-plot_left+1:cut_idx+plot_right+1],row['Reference_Sequence'][cut_idx-plot_left+1:cut_idx+plot_right+1],row['Read_Status']=='UNMODIFIED',row['n_deleted'],row['n_inserted'],row['n_mutated'],row['#Reads'], row['%Reads']


def get_dataframe_around_cut_asymmetrical(df_alleles, cut_point,plot_left,plot_right,collapse_by_sequence=True):
    if df_alleles.shape[0] == 0:
        return df_alleles
    ref1 = df_alleles['Reference_Sequence'].iloc[0]
    ref1 = ref1.replace('-','')

    df_alleles_around_cut=pd.DataFrame(list(df_alleles.apply(lambda row: get_row_around_cut_asymmetrical(row,cut_point,plot_left,plot_right),axis=1).values),
                    columns=['Aligned_Sequence','Reference_Sequence','Unedited','n_deleted','n_inserted','n_mutated','#Reads','%Reads'])

    df_alleles_around_cut=df_alleles_around_cut.groupby(['Aligned_Sequence','Reference_Sequence','Unedited','n_deleted','n_inserted','n_mutated']).sum().reset_index().set_index('Aligned_Sequence')

    df_alleles_around_cut.sort_values(by=['#Reads', 'Aligned_Sequence', 'Reference_Sequence'], inplace=True, ascending=[False, True, True])
    df_alleles_around_cut['Unedited'] = df_alleles_around_cut['Unedited'] > 0
    return df_alleles_around_cut


def get_row_around_cut_debug(row, cut_point, offset):
    cut_idx = row['ref_positions'].index(cut_point)
    # don't check overflow -- it was checked when program started
    return row['Aligned_Sequence'][cut_idx - offset + 1:cut_idx + offset + 1], row['Reference_Sequence'][
                                                                               cut_idx - offset + 1:cut_idx + offset + 1], \
           row['Read_Status'] == 'UNMODIFIED', row['n_deleted'], row['n_inserted'], row['n_mutated'], row['#Reads'], \
           row['%Reads'], row['Aligned_Sequence'], row['Reference_Sequence']


def get_dataframe_around_cut_debug(df_alleles, cut_point, offset):
    df_alleles_around_cut = pd.DataFrame(
        list(df_alleles.apply(lambda row: get_row_around_cut_debug(row, cut_point, offset), axis=1).values),
        columns=['Aligned_Sequence', 'Reference_Sequence', 'Unedited', 'n_deleted', 'n_inserted', 'n_mutated', '#Reads',
                 '%Reads', 'oSeq', 'oRef'])
    df_alleles_around_cut = df_alleles_around_cut.groupby(
        ['Aligned_Sequence', 'Reference_Sequence', 'Unedited', 'n_deleted', 'n_inserted', 'n_mutated', 'oSeq',
         'oRef']).sum().reset_index().set_index('Aligned_Sequence')

    df_alleles_around_cut.sort_values(by=['#Reads', 'Aligned_Sequence', 'Reference_Sequence'], inplace=True, ascending=[False, True, True])
    df_alleles_around_cut['Unedited'] = df_alleles_around_cut['Unedited'] > 0
    return df_alleles_around_cut


def get_amplicon_info_for_guides(ref_seq, guides, guide_mismatches, guide_names, quantification_window_centers,
                                 quantification_window_sizes, quantification_window_coordinates, exclude_bp_from_left,
                                 exclude_bp_from_right, plot_window_size, guide_plot_cut_points,
                                 discard_guide_positions_overhanging_amplicon_edge=False):
    """
    gets cut site and other info for a reference sequence and a given list of guides

    input:
    ref_seq : reference sequence
    guides : a list of guide sequences
    guide_mismatches : a list of positions where a guide may have mismatches (for flexiguides)
    guide_names : a list of names for each guide
    quantification_window_centers : a list of positions where quantification is centered for each guide
    quantification_window_sizes : a list of lengths of quantification windows extending from quantification_window_center for each guide
    quantification_window_coordinates: if given, these override quantification_window_center and quantification_window_size for setting quantification window. These are specific for this amplicon.
    exclude_bp_from_left : these bp are excluded from the quantification window
    exclude_bp_from_right : these bp are excluded from the quantification window
    plot_window_size : length of window extending from quantification_window_center to plot
    guide_plot_cut_points : whether or not to add cut point to plot (prime editing flaps don't have cut points)
    discard_guide_positions_overhanging_amplicon_edge : if True, for guides that align to multiple positions, guide positions will be discarded if plotting around those regions would included bp that extend beyond the end of the amplicon.

    returns:
    this_sgRNA_sequences : list of sgRNAs that are in this amplicon
    this_sgRNA_intervals : indices of each guide
    this_sgRNA_cut_points : cut points for each guide (defined by quantification_window_center)
    this_sgRNA_plot_cut_points : whether or not a cut point is plotted
    this_sgRNA_plot_idxs : list of indices to be plotted for each sgRNA
    this_sgRNA_mismatches: list of mismatches between the guide and the amplicon
    this_sgRNA_names : list of names for each sgRNA (to disambiguate in case a sequence aligns to multiple positions)
    this_sgRNA_include_idxs : list of indices to be included in quantification per guide
    this_include_idxs : list of indices to be included in quantification
    this_exclude_idxs : list of indices to be excluded from quantification
    """
    ref_seq_length = len(ref_seq)

    this_sgRNA_sequences = []
    this_sgRNA_intervals = []
    this_sgRNA_cut_points = []
    this_sgRNA_plot_cut_points = []
    this_sgRNA_plot_idxs = []
    this_sgRNA_mismatches = []
    this_sgRNA_names = []
    this_sgRNA_include_idxs = []
    this_include_idxs = []
    this_exclude_idxs = []

    if exclude_bp_from_left:
        this_exclude_idxs += range(exclude_bp_from_left)

    if exclude_bp_from_right:
        this_exclude_idxs += range(ref_seq_length)[-exclude_bp_from_right:]

    window_around_cut = max(1, plot_window_size)

    seen_cut_points = {}  # keep track of cut points in case 2 gudes cut at same position (so they can get different names)
    seen_guide_names = {}  # keep track of guide names (so we don't assign a guide the same name as another guide)
    for guide_idx, current_guide_seq in enumerate(guides):
        if current_guide_seq == '':
            continue
        offset_fw = quantification_window_centers[guide_idx] + len(current_guide_seq) - 1
        offset_rc = (-quantification_window_centers[guide_idx]) - 1

        # .. run once with findall to get number of matches
        fw_regex = r'(?=(' + re.escape(current_guide_seq) + r'))'
        fw_matches = re.findall(fw_regex, ref_seq, flags=re.IGNORECASE)
        rv_regex = r'(?=(' + re.escape(reverse_complement(current_guide_seq)) + r'))'
        rv_matches = re.findall(rv_regex, ref_seq, flags=re.IGNORECASE)
        match_count = len(fw_matches) + len(rv_matches)

        # and now create the iter which will keep track of the locations of matches
        # (you can't get the length of an iter, and the findall only gives an array of matched strings and doesn't give locations of matches)
        fw_matches = re.finditer(fw_regex, ref_seq, flags=re.IGNORECASE)
        rv_matches = re.finditer(rv_regex, ref_seq, flags=re.IGNORECASE)

        # for every match, append:
        # this_sgRNA_cut_points, this_sgRNA_intervals,this_sgRNA_mismatches,this_sgRNA_names,this_sgRNA_sequences,this_sgRNA_include_idxs,include_idxs
        for m in fw_matches:
            cut_p = m.start() + offset_fw
            if discard_guide_positions_overhanging_amplicon_edge and (
                    (cut_p - window_around_cut + 1 < 0) or (cut_p + window_around_cut > ref_seq_length - 1)):
                continue
            this_sgRNA_cut_points.append(cut_p)
            this_sgRNA_plot_cut_points.append(guide_plot_cut_points[guide_idx])
            this_sgRNA_intervals.append((m.start(), m.start() + len(current_guide_seq) - 1))
            this_sgRNA_mismatches.append(guide_mismatches[guide_idx])

            if quantification_window_sizes[guide_idx] > 0:
                st = max(0, cut_p - quantification_window_sizes[guide_idx] + 1)
                en = min(ref_seq_length - 1, cut_p + quantification_window_sizes[guide_idx] + 1)
                this_include_idxs.extend(range(st, en))
                this_sgRNA_include_idxs.append(list(range(st, en)))
            else:
                this_sgRNA_include_idxs.append([])

            this_sgRNA_name = guide_names[guide_idx]
            if match_count == 1:
                this_sgRNA_names.append(this_sgRNA_name)
            else:
                if this_sgRNA_name == "":
                    this_sgRNA_name = current_guide_seq.upper()
                this_potential_name = this_sgRNA_name + "_" + str(m.start())
                curr_guide_idx = 1
                while this_potential_name in seen_guide_names:
                    curr_guide_idx += 1
                    this_potential_name = this_sgRNA_name + "_" + str(m.start()) + "_" + curr_guide_idx
                this_sgRNA_names.append(this_potential_name)
            this_sgRNA_sequences.append(current_guide_seq.upper())

        for m in rv_matches:
            cut_p = m.start() + offset_rc  # cut position
            if discard_guide_positions_overhanging_amplicon_edge and (
                    (cut_p - window_around_cut + 1 < 0) or (cut_p + window_around_cut > ref_seq_length - 1)):
                continue
            this_sgRNA_cut_points.append(cut_p)
            this_sgRNA_plot_cut_points.append(guide_plot_cut_points[guide_idx])
            this_sgRNA_intervals.append((m.start(), m.start() + len(current_guide_seq) - 1))
            this_sgRNA_mismatches.append([len(current_guide_seq) - (x + 1) for x in guide_mismatches[guide_idx]])

            if quantification_window_sizes[guide_idx] > 0:
                st = max(0, cut_p - quantification_window_sizes[guide_idx] + 1)
                en = min(ref_seq_length - 1, cut_p + quantification_window_sizes[guide_idx] + 1)
                this_include_idxs.extend(range(st, en))
                this_sgRNA_include_idxs.append(list(range(st, en)))
            else:
                this_sgRNA_include_idxs.append([])

            this_sgRNA_name = guide_names[guide_idx]
            if match_count == 1:
                this_sgRNA_names.append(this_sgRNA_name)
            else:
                if this_sgRNA_name == "":
                    this_sgRNA_name = current_guide_seq.upper()
                this_potential_name = this_sgRNA_name + "_" + str(m.start())
                curr_guide_idx = 1
                while this_potential_name in seen_guide_names:
                    curr_guide_idx += 1
                    this_potential_name = this_sgRNA_name + "_" + str(m.start()) + "_" + curr_guide_idx
                this_sgRNA_names.append(this_potential_name)
            this_sgRNA_sequences.append(current_guide_seq.upper())

    # create mask of positions in which to include/exclude indels for the quantification window
    # first, if exact coordinates have been given, set those
    given_include_idxs = []
    if quantification_window_coordinates is not None and quantification_window_coordinates != "0":
        coordinate_include_idxs = []
        theseCoords = str(quantification_window_coordinates).split("_")
        for coord in theseCoords:
            coordRE = re.match(r'^(\d+)-(\d+)$', coord)
            if coordRE:
                start = int(coordRE.group(1))
                end = int(coordRE.group(2)) + 1
                if end > ref_seq_length:
                    raise NTException("End coordinate " + str(end) + " for '" + str(coord) + "' in '" + str(
                        theseCoords) + "' is longer than the sequence length (" + str(ref_seq_length) + ")")
                coordinate_include_idxs.extend(range(start, end))
            else:
                raise NTException("Cannot parse analysis window coordinate '" + str(coord) + "' in '" + str(
                    theseCoords) + "'. Coordinates must be given in the form start-end e.g. 5-10 . Please check the --analysis_window_coordinate parameter.")
        given_include_idxs = coordinate_include_idxs
        this_include_idxs = coordinate_include_idxs
        this_sgRNA_include_idxs = [[]] * len(this_sgRNA_include_idxs)
    # otherwise, take quantification centers + windows calculated for each guide above
    elif this_sgRNA_cut_points and len(this_include_idxs) > 0:
        given_include_idxs = this_include_idxs
    else:
        this_include_idxs = range(ref_seq_length)
        this_sgRNA_include_idxs = [[]] * len(this_sgRNA_include_idxs)

    # flatten the arrays to avoid errors with old numpy library
    this_include_idxs = np.ravel(this_include_idxs)
    this_exclude_idxs = np.ravel(this_exclude_idxs)
    given_include_idxs = np.ravel(given_include_idxs)
    pre_exclude_include_idxs = this_include_idxs.copy()

    this_include_idxs = set(np.setdiff1d(this_include_idxs, this_exclude_idxs))
    if len(np.setdiff1d(given_include_idxs, list(this_include_idxs))) > 0:
        raise BadParameterException(
            'The quantification window has been partially exluded by the --exclude_bp_from_left or --exclude_bp_from_right parameters. Given: ' + str(
                given_include_idxs) + ' Pre: ' + str(pre_exclude_include_idxs) + ' Post: ' + str(this_include_idxs))
    if len(this_include_idxs) == 0:
        if len(pre_exclude_include_idxs) > 0:
            raise BadParameterException(
                'The quantification window around the sgRNA is excluded. Please decrease the exclude_bp_from_right and exclude_bp_from_left parameters.')
        else:
            raise BadParameterException(
                'The entire sequence has been excluded. Please enter a longer amplicon, or decrease the exclude_bp_from_right and exclude_bp_from_left parameters')

    if this_sgRNA_cut_points and plot_window_size > 0:
        for cut_p in this_sgRNA_cut_points:
            if cut_p - window_around_cut + 1 < 0:
                logging.warning('Offset around cut would extend to the left of the amplicon. Window will be truncated.')
                window_around_cut = cut_p + 1
            if cut_p + window_around_cut > ref_seq_length - 1:
                logging.warning('Offset around cut would be greater than reference sequence length. Window will be truncated.')
                window_around_cut = ref_seq_length - cut_p - 1
            st = max(0, cut_p - window_around_cut + 1)
            en = min(ref_seq_length - 1, cut_p + window_around_cut + 1)
            this_sgRNA_plot_idxs.append(sorted(list(range(st, en))))
    else:
        this_sgRNA_plot_idxs.append(range(ref_seq_length))

    this_include_idxs = np.sort(list(this_include_idxs))
    this_exclude_idxs = np.sort(list(this_exclude_idxs))

    return this_sgRNA_sequences, this_sgRNA_intervals, this_sgRNA_cut_points, this_sgRNA_plot_cut_points, this_sgRNA_plot_idxs, this_sgRNA_mismatches, this_sgRNA_names, this_sgRNA_include_idxs, this_include_idxs, this_exclude_idxs


def set_guide_array(vals, guides, property_name):
    """
    creates an int array of vals of the same length as guide, filling in missing values with the first item in vals
    vals: comma-separated string of values
    guides: list of guides
    property_name: property name, useful for creating warning to user

    returns: list of int vals
    """
    # if only one is given, set it for all guides
    vals_array = str(vals).split(",")
    ret_array = [int(vals_array[0])] * len(guides)
    # len(vals_array) is always one -- don't freak out if it's longer than 0 guides
    if len(vals_array) > 1 and len(vals_array) > len(guides):
        raise BadParameterException("More %s values were given than guides. Guides: %d %ss: %d" % (
        property_name, len(guides), property_name, len(vals_array)))

    if len(guides) == 0:
        return []

    for idx, val in enumerate(vals_array):
        if val != '':
            ret_array[idx] = int(val)
    return ret_array


def get_relative_coordinates(to_sequence, from_sequence):
    """Given an alignment, get the relative coordinates of the second sequence to the first.

    For example, from_sequence[i] matches to to_sequence[inds[i]]. A `-1`
    indicates a gap at the beginning of `to_sequence`.

    Parameters
    ----------
    to_sequence : str
        The alignment of the first sequence (where the coordinates are relative to)
    from_sequence : str
        The alignment of the second sequence

    Returns
    -------
    s1inds_gap_left : list of int
        The relative coordinates of the second sequence to the first, where gaps
        in the first sequence are filled with the left value.
    s1inds_gap_right : list of int
        The relative coordinates of the second sequence to the first, where gaps
        in the first sequence are filled with the right value.
    """
    s1inds_gap_left = []
    s1inds_gap_right = []
    s1idx_left = -1
    s1idx_right = 0
    s2idx = -1
    for ix in range(len(to_sequence)):
        if to_sequence[ix] != "-":
            s1idx_left += 1
        if from_sequence[ix] != "-":
            s2idx += 1
            s1inds_gap_left.append(s1idx_left)
            s1inds_gap_right.append(s1idx_right)
        if to_sequence[ix] != "-":
            s1idx_right += 1

    return s1inds_gap_left, s1inds_gap_right


def get_alignment_coordinates(to_sequence, from_sequence, aln_matrix, needleman_wunsch_gap_open,
                              needleman_wunsch_gap_extend):
    """
    gets the coordinates to align from from_sequence to to_sequence
    such that from_sequence[i] matches to to_sequence[inds[i]]
    params:
    to_sequence : sequence to align to
    from_sequence: sequence to align from
    aln_matrix: matrix specifying alignment substitution scores in the NCBI format
    needleman_wunsch_gap_open: needleman wunsch gap open penalty
    needleman_wunsch_gap_extend: needleman wunsch gap extend penalty

    returns:
    inds_l : if there's a gap in to_sequence, these values are filled with the left value
    inds_r : if there's a gap in to_sequence, these values are filled with the right value (after the gap)
    """
    this_gap_incentive = np.zeros(len(from_sequence) + 1, dtype=int)
    fws1, fws2, fwscore = CRISPResso2Align.global_align(to_sequence, from_sequence, matrix=aln_matrix,
                                                        gap_open=needleman_wunsch_gap_open,
                                                        gap_extend=needleman_wunsch_gap_extend,
                                                        gap_incentive=this_gap_incentive)
    return get_relative_coordinates(fws1, fws2)


def get_mismatches(seq_1, seq_2, aln_matrix, needleman_wunsch_gap_open, needleman_wunsch_gap_extend):
    """
    for a specific sequence seq_1, gets the location of mismatches as an array of length(seq_1) with reference to seq_2
    Only searches in the positive direction
    Only positions of seq_1 covered in seq_2 are included (e.g. if the base in seq_1 is deleted in seq_2 it won't be included)
    params:
    seq_1: sequence to compare
    seq_2: sequence to compare against
    aln_matrix: matrix specifying alignment substitution scores in the NCBI format. Can be read by: aln_matrix = CRISPResso2Align.read_matrix(aln_matrix_loc)
    needleman_wunsch_gap_open: needleman wunsch gap open penalty
    needleman_wunsch_gap_extend: needleman wunsch gap extend penalty

    returns:
    mismatches_arr: positions in seq_1 that mismatch seq_2
    """
    # when we set up the gap_flanking score, this should be set to the gap open penalty -- we'd like a good end-to-end alignment here
    coords_l, coords_r = get_alignment_coordinates(seq_2, seq_1, aln_matrix, needleman_wunsch_gap_open,
                                                   needleman_wunsch_gap_extend)
    mismatch_coords = []
    for i in range(len(seq_1)):
        if coords_l[i] < 0 or coords_l[i] >= len(seq_2) or seq_1[i] != seq_2[coords_l[i]] or coords_r[i] >= len(
                seq_2) or seq_1[i] != seq_2[coords_r[i]]:
            mismatch_coords.append(i)
    return mismatch_coords


def get_best_aln_pos_and_mismatches(guide_seq, within_amp_seq, aln_matrix, needleman_wunsch_gap_open,
                                    needleman_wunsch_gap_extend=0):
    """
    for a specific guide, gets the location, sequence, and mismatches for that guide at that location
    Only searches in the positive direction
    params:
    guide_seq: short guide sequence to look for
    within_amp_seq: longer amplicon to search within
    aln_matrix: matrix specifying alignment substitution scores in the NCBI format
    needleman_wunsch_gap_open: gap open penalty for needleman wunsch
    needleman_wunsch_gap_extend: gap extend pentaly for needleman wunsch (set as 0 by default to allow for longer stretches of gaps)

    returns:
    best_aln_seq: sequence in within_amp_seq of best hit
    best_aln_score: score of best alignment
    best_aln_mismatches: mismatches between best_aln_seq and guide_seq
    best_aln_start: start location of best match
    best_aln_end: end location of best match (1pb after last base)
    s1: aligned s1 (guide_seq)
    s2: aligned s2 (within_amp_seq)
    """
    ref_incentive = np.zeros(len(within_amp_seq) + 1, dtype=int)
    s1, s2, fw_score = CRISPResso2Align.global_align(guide_seq, within_amp_seq, matrix=aln_matrix,
                                                     gap_incentive=ref_incentive, gap_open=needleman_wunsch_gap_open,
                                                     gap_extend=0, )
    range_start_dashes = 0
    m = re.search(r'^-+', s1)
    if (m):
        range_start_dashes = m.span()[1]
    range_end_dashes = len(within_amp_seq)
    m = re.search(r'-+$', s1)
    if (m):
        range_end_dashes = m.span()[0]
    guide_seq_in_amp = s2[range_start_dashes:range_end_dashes].replace("-", "")

    best_aln_seq = guide_seq_in_amp
    best_aln_mismatches = get_mismatches(guide_seq, guide_seq_in_amp, aln_matrix, needleman_wunsch_gap_open,
                                         needleman_wunsch_gap_extend)
    best_aln_start = range_start_dashes
    best_aln_end = range_end_dashes
    return (best_aln_seq, fw_score, best_aln_mismatches, best_aln_start, best_aln_end, s1, s2)


def get_sgRNA_mismatch_vals(seq1, seq2, start_loc, end_loc, coords_l, coords_r, rev_coords_l, rev_coords_r):
    """
    given coordinates between one sequence and the other, given a start and end position, finds the locations of mismatches between the sequences between the start and end positions
    the sgRNA (as defined between start_loc and end_loc) is a substring of one of the samples, but the entire seqs are aligned to avoid any funny partial alignments
    seq1 : first sequence to compare
    seq2 : second sequence to compare
    start_loc : location to start comparison
    end_loc : location to stop comparison
    coords_l, coords_r : cooresponding indices between seq1 -> seq2
    rev_coords_l, rev_coords_r : cooresponding indices between seq2 -> seq1

    returns:
    mismatches between the two strings (for use as sgRNA_mismatches)
    """
    this_mismatches = []
    seen_inds = {}  # detect deletions in other string
    last_mismatch_val = rev_coords_l[coords_l[start_loc]]  # detect deletions in this string
    for i in range(coords_l[start_loc], coords_r[end_loc]):
        if seq1[i] != seq2[rev_coords_l[i]] or seq1[i] == "-":
            this_mismatches.append(i - coords_l[start_loc])
        this_last_mismatch_val = rev_coords_l[i]
        if this_last_mismatch_val in seen_inds:
            this_mismatches.append(i - coords_l[start_loc])
        elif this_last_mismatch_val != last_mismatch_val:  # if we skipped an index (deletion in other sequence)
            this_mismatches.append(i - coords_l[start_loc] - 0.5)
        seen_inds[this_last_mismatch_val] = 1
        last_mismatch_val = this_last_mismatch_val + 1
    return list(set(this_mismatches))


def get_quant_window_ranges_from_include_idxs(include_idxs):
    """Given a list of indexes, return the ranges that those indexes include.

    Parameters
    ----------
    include_idxs: list
       A list of indexes included in the quantification window, for example
       `[20, 21, 22, 35, 36, 37]`.

    Returns
    -------
    list
       A list of tuples representing the ranges included in the quantification
       window, for example `[(20, 22), (35, 37)]`. If there is a single index, it
       will be reported as `[(20, 20)]`.
    """
    quant_ranges = []
    if include_idxs is None or len(include_idxs) == 0:
        return quant_ranges
    start_idx = include_idxs[0]
    last_idx = include_idxs[0]
    for idx in include_idxs[1:]:
        if idx == last_idx + 1:
            last_idx = idx
        else:
            quant_ranges.append((start_idx, last_idx))
            start_idx = idx
            last_idx = idx
    quant_ranges.append((start_idx, last_idx))
    return quant_ranges


######
# terminal functions
######
def get_crispresso_logo():
    return (r'''
     _
    '  )
    .-'
   (____
C)|     \
  \     /
   \___/
''')


def get_crispresso_header(description, header_str):
    """
    Creates the CRISPResso header string with the header_str between two crispresso mugs
    """
    term_width = 80
    try:
        term_width = os.get_terminal_size().columns
    except:
        pass

    logo = get_crispresso_logo()
    logo_lines = logo.splitlines()
    max_logo_width = max([len(x) for x in logo_lines])

    output_line = ""
    if header_str is not None:
        header_str = header_str.rstrip()

        header_lines = header_str.splitlines()
        while len(header_lines) < len(logo_lines):
            header_lines = [""] + header_lines
        while len(header_lines) > len(logo_lines):
            logo_lines = [""] + logo_lines

        max_header_width = max([len(x) for x in header_lines])

        pad_space = int((term_width - (max_logo_width * 2) - max_header_width) / 4)
        pad_string = " " * pad_space

        for i in range(len(logo_lines))[::-1]:
            output_line = (logo_lines[i].ljust(max_logo_width) + pad_string + header_lines[i].ljust(
                max_header_width) + pad_string + logo_lines[i].ljust(max_logo_width)).center(
                term_width) + "\n" + output_line

    else:
        pad_space = int((term_width - max_logo_width) / 2)
        pad_string = " " * pad_space
        for i in range(len(logo_lines))[::-1]:
            output_line = (pad_string + logo_lines[i].ljust(max_logo_width) + pad_string).center(
                term_width) + "\n" + output_line

    output_line += '\n' + ('[CRISPResso version ' + __version__ + ']').center(term_width) + '\n' + (
        '[Note that as of version 2.3.0 FLASh and Trimmomatic have been replaced by fastp for read merging and trimming. Accordingly, the --flash_command and --trimmomatic_command parameters have been replaced with --fastp_command. Also, --trimmomatic_options_string has been replaced with --fastp_options_string.\n\nAlso in version 2.3.2, when running CRISPRessoPooled in mixed-mode (amplicon file and genome are provided) the default behavior will be as if the --demultiplex_only_at_amplicons parameter is provided. This change means that reads and amplicons do not need to align to the exact locations.]').center(
        term_width) + "\n" + ('[For support contact k.clement@utah.edu or support@edilytics.com]').center(term_width) + "\n"

    description_str = ""
    for str in description:
        str = str.strip()
        description_str += str.center(term_width) + "\n"

    return "\n" + description_str + output_line


def get_crispresso_footer():
    logo = get_crispresso_logo()
    logo_lines = logo.splitlines()

    max_logo_width = max([len(x) for x in logo_lines])
    pad_space = int((80 - max_logo_width) / 2)
    pad_string = " " * pad_space

    output_line = ""
    for i in range(len(logo_lines))[::-1]:
        output_line = pad_string + logo_lines[i].ljust(max_logo_width) + pad_string + "\n" + output_line

    return output_line

def format_cl_text(text, max_chars=None, spaces_to_tab=4):
    """
    Formats text for command line output
    params:
        text: text to format
        max_chars: maximum number of characters per line
        spaces_to_tab: number of spaces to add at the beginning of wrapped lines
    """
    if max_chars is None:
        try:
            max_chars = os.get_terminal_size().columns
        except:
            max_chars = 80

    broken_lines = []
    for line in text.split('\n'):
        if len(line) > max_chars:
            broken_line = ''
            while len(line) > max_chars:
                # Find the last space before max_chars characters
                last_space_index = line.rfind(' ', spaces_to_tab, max_chars)
                if last_space_index == -1:
                    # If no space found, break the line at max_chars characters
                    last_space_index = max_chars
                broken_line += line[:last_space_index] + '\n'
                line = ' ' * spaces_to_tab + line[last_space_index:].strip()
            broken_line += line
            broken_lines.append(broken_line)
        else:
            broken_lines.append(line)
    return '\n'.join(broken_lines)


def zip_results(results_folder):
    path_values = os.path.split(results_folder)
    output_folder = path_values[0]
    folder_id = path_values[1]
    if output_folder == "":
        cmd_to_zip = 'zip -m -r {0} {1}'.format(
            folder_id + ".zip", folder_id
        )
    else:
        cmd_to_zip = 'cd {0} && zip -m -r {1} {2} .'.format(
            output_folder, folder_id + ".zip", folder_id
        )
    sb.call(cmd_to_zip, shell=True)
    return


def is_C2Pro_installed():
    try:
        spec = importlib.util.find_spec("CRISPRessoPro")
        if spec is None:
            return False
        else:
            return True
    except:
        return False


def check_custom_config(args):
    """Check if the config_file argument was provided. If so load the configurations from the file, otherwise load default configurations.

    Parameters:
    -------------
    args : dict
        All arguments passed into the crispresso run.

    Returns:
    -------------
    config : dict
        A dict with a 'colors' key that contains hex color values for different report items as well as a 'guardrails' key that contains the guardrail values.
    """
    config =  {
        "colors": {
            'Substitution': '#0000FF',
            'Insertion': '#008000',
            'Deletion': '#FF0000',
            'A': '#7FC97F',
            'T': '#BEAED4',
            'C': '#FDC086',
            'G': '#FFFF99',
            'N': '#C8C8C8',
            '-': '#1E1E1E',
        },
        "guardrails": {
            'min_total_reads': 10000,
            'aligned_cutoff': 0.9,
            'alternate_alignment': 0.3,
            'min_ratio_of_mods_in_to_out': 0.01,
            'modifications_at_ends': 0.01,
            'outside_window_max_sub_rate': 0.002,
            'max_rate_of_subs': 0.3,
            'guide_len': 19,
            'amplicon_len': 50,
            'amplicon_to_read_length': 1.5
        }
    }

    if args is None or not hasattr(args, 'config_file'):
        return config

    logger = logging.getLogger(getmodule(stack()[1][0]).__name__)
    if not is_C2Pro_installed():
        return config

    if args.config_file:
        try:
            with open(args.config_file, "r") as json_file:
                custom_config = json.load(json_file)

            if 'guardrails' in custom_config.keys():
                for key in config['guardrails']:
                    if key not in custom_config['guardrails']:
                        logger.warn(f"Value for {key} not provided, defaulting.")
                        custom_config['guardrails'][key] = config['guardrails'][key]
                for key in custom_config['guardrails']:
                    if key not in config['guardrails']:
                        logger.warn(f"Key {key} is not a recognized guardrail parameter, skipping.")
            else:
                logger.warn("Json file does not contain the guardrails key. Defaulting all values.")
                custom_config['guardrails'] = config['guardrails']

            if 'colors' in custom_config.keys():
                for key in config['colors']:
                    if key not in custom_config['colors']:
                        logger.warn(f"Value for {key} not provided, defaulting")
                        custom_config['colors'][key] = config['colors'][key]
            else:
                logger.warn("Json file does not contain the colors key. Defaulting all values.")
                custom_config['colors'] = config['colors']

            return custom_config
        except Exception:
            if args.config_file:
                logger.warn("Cannot read config file '%s', defaulting config parameters." % args.config_file)
            else:
                logger.debug("No config file provided, defaulting config parameters.")
    return config


def safety_check(crispresso2_info, aln_stats, guardrails):
    """Check the results of analysis for potential issues and warns the user.

    Parameters
    ----------
    crispresso2_info : dict
        Dictionary of values describing the analysis
    aln_stats : dict
        Dictionary of alignment statistics and modification frequency and location
    guardrails : dict
        Contains the following:
            min_total_reads : int
                Cutoff value for total reads aligned
            alignedCutoff : float
                Check value for the percentage of reads aligned vs not aligned
            alternateAlignment : float
                Percentage of variance from expected reads to trigger guardrail
            minRatioOfModsInToOut : float
                Float representing the acceptable ratio of modifications in the window to out
            modificationsAtEnds : float
                The ratio of reads with modifications at the 0 or -1 spot
            outsideWindowMaxSubRate : float
                Ratio of subs allowed outside of the window
            maxRateOfSubs : float
                Allowed rate of subs accross the entire read
            guide_len : int
                Minimum guide length
            amplicon_len : int
                Minimum amplicon length
            ampliconToReadLen : float
                Comparison value between amplicons and reads
    """
    logger = logging.getLogger(getmodule(stack()[1][0]).__name__)
    messageHandler = GuardrailMessageHandler(logger)

    # Get amplicon and guide sequences and lengths
    amplicons = {}
    guide_groups = set()
    for name in crispresso2_info['results']['ref_names']:
        amplicons[name] = crispresso2_info['results']['refs'][name]['sequence_length']
        guide_groups.update(crispresso2_info['results']['refs'][name]['sgRNA_sequences'])
    unique_guides = {guide: len(guide) for guide in guide_groups}

    totalReadsGuardrail = TotalReadsGuardrail(messageHandler, guardrails['min_total_reads'])
    totalReadsGuardrail.safety(aln_stats['N_TOT_READS'])

    overallReadsAlignedGuard = OverallReadsAlignedGuardrail(messageHandler, guardrails['aligned_cutoff'])
    overallReadsAlignedGuard.safety(aln_stats['N_TOT_READS'], (aln_stats['N_CACHED_ALN'] + aln_stats['N_COMPUTED_ALN']))

    disproportionateReadsAlignedGuardrail = DisproportionateReadsAlignedGuardrail(messageHandler, guardrails['aligned_cutoff'])
    disproportionateReadsAlignedGuardrail.safety(aln_stats['N_TOT_READS'], crispresso2_info['results']['alignment_stats']['counts_total'])

    lowRatioOfModsInWindowToOut = LowRatioOfModsInWindowToOutGuardrail(messageHandler, guardrails['min_ratio_of_mods_in_to_out'])
    lowRatioOfModsInWindowToOut.safety(aln_stats['N_MODS_IN_WINDOW'], aln_stats['N_MODS_OUTSIDE_WINDOW'])

    highRateOfModificationAtEndsGuardrail = HighRateOfModificationAtEndsGuardrail(messageHandler, guardrails['modifications_at_ends'])
    highRateOfModificationAtEndsGuardrail.safety((aln_stats['N_CACHED_ALN'] + aln_stats['N_COMPUTED_ALN']), aln_stats['N_READS_IRREGULAR_ENDS'])

    highRateOfSubstitutionsOutsideWindowGuardrail = HighRateOfSubstitutionsOutsideWindowGuardrail(messageHandler, guardrails['outside_window_max_sub_rate'])
    highRateOfSubstitutionsOutsideWindowGuardrail.safety(aln_stats['N_GLOBAL_SUBS'], aln_stats['N_SUBS_OUTSIDE_WINDOW'])

    highRateOfSubstitutions = HighRateOfSubstitutionsGuardrail(messageHandler, guardrails['max_rate_of_subs'])
    highRateOfSubstitutions.safety(aln_stats['N_MODS_IN_WINDOW'], aln_stats['N_MODS_OUTSIDE_WINDOW'], aln_stats['N_GLOBAL_SUBS'])

    shortAmpliconSequence = ShortSequenceGuardrail(messageHandler, guardrails['amplicon_len'], 'amplicon')
    shortAmpliconSequence.safety(amplicons)

    shortGuideSequence = ShortSequenceGuardrail(messageHandler, guardrails['guide_len'], 'guide')
    shortGuideSequence.safety(unique_guides)

    longAmpliconShortReadsGuardrail = LongAmpliconShortReadsGuardrail(messageHandler, guardrails['amplicon_to_read_length'])
    longAmpliconShortReadsGuardrail.safety(amplicons, aln_stats['READ_LENGTH'])

    crispresso2_info['results']['guardrails'] = messageHandler.get_messages()

    return messageHandler.get_html_messages()


class GuardrailMessageHandler:
    """Class to handle message storage and display for guardrails"""
    def __init__(self, logger):
        """Create the message handler with an empty message array to collect html divs for the report

        Parameters:
        ------------
        logger : logger
            logger object used to display messages
        """
        self.logger = logger
        self.html_messages = []
        self.messages = {}

    def display_warning(self, guardrail, message):
        """Send the message to the logger to be displayed

        Parameters:
        -----------
        message : string
            Related guardrail message
        """
        self.logger.warning(message)
        self.messages[guardrail] = message

    def report_warning(self, message):
        """Create and store the html message to display on the report

        Parameters:
        -----------
        message : string
            Related guardrail message
        """
        html_warning = '<div class="alert alert-danger"><strong>Guardrail Warning!</strong>{0}</div>'.format(message)
        self.html_messages.append(html_warning)

    def get_messages(self):
        """Return the messages accumulated by the message handler"""
        return self.messages

    def get_html_messages(self):
        """Return the html messages accumulated by the message handler"""
        return self.html_messages


class TotalReadsGuardrail:
    """Guardrail class: check that the number of reads are above a minimum"""
    def __init__(self, messageHandler, minimum):
        """Assign variables and create guardrail message

        Parameters:
        -----------
        messageHandler : GuardrailMessagehandler
            Guardrail message handler to create and display warnings
        minimum : int
            The comparison integer to determine if there are sufficent reads
        """
        self.messageHandler = messageHandler
        self.minimum = minimum
        self.message = " Low number of total reads: <{}.".format(minimum)

    def safety(self, total_reads):
        """Safety check, if total is below minimum send warnings

        Parameters:
        -----------
        total_reads : int
            The total reads, unaligned and aligned
        """
        if total_reads < self.minimum:
            self.message = self.message + " Total reads: {}.".format(total_reads)
            self.messageHandler.display_warning('TotalReadsGuardrail', self.message)
            self.messageHandler.report_warning(self.message)


class OverallReadsAlignedGuardrail:
    """Guardrail class: check if enough reads are aligned"""
    def __init__(self, messageHandler, cutoff):
        """Assign variables and create guardrail message

        Parameters:
        -----------
        messageHandler : GuardrailMessagehandler
            Guardrail message handler to create and display warnings
        cutoff : float
            The float representation of percentage of minimum reads to be aligned
        """
        self.messageHandler = messageHandler
        self.message = " <={val}% of reads were aligned.".format(val=(cutoff * 100))
        self.cutoff = cutoff

    def safety(self, total_reads, n_read_aligned):
        """Safety check, if total_reads divided by n_reads_aligned is lower than the cutoff

        Parameters:
        -----------
        total_reads : int
            Total reads, unaligned and aligned
        n_read_aligned : int
            Total aligned reads
        """
        if total_reads == 0:
            return
        if (n_read_aligned/total_reads) <= self.cutoff:
            self.message = self.message + " Total reads: {}, Aligned reads: {}.".format(total_reads, n_read_aligned)
            self.messageHandler.display_warning('OverallReadsAlignedGuardrail', self.message)
            self.messageHandler.report_warning(self.message)


class DisproportionateReadsAlignedGuardrail:
    """Guardrail class: check if the distribution of reads is roughly even across amplicons"""
    def __init__(self, messageHandler, cutoff):
        """Assign variables and create guardrail message

        Parameters:
        -----------
        messageHandler : GuardrailMessagehandler
            Guardrail message handler to create and display warnings
        cutoff : float
            The float representation of the accepted percentage deviation from the expected distribution
        """
        self.messageHandler = messageHandler
        self.message = " Disproportionate percentages of reads were aligned to amplicon: "
        self.cutoff = cutoff

    def safety(self, n_read_aligned, reads_aln_amplicon):
        """Safety check, if total_reads divided by n_reads_aligned is higher or lower than the total_reads divided by the number of amplicons

        Parameters:
        -----------
        total_reads : int
            Total reads, unaligned and aligned
        reads_aln_amplicon : dict
            A dictionary with the names of amplicons as the key and the number of reads aligned as the value
        """
        if len(reads_aln_amplicon.keys()) <= 1:
            return
        expected_per_amplicon = n_read_aligned / len(reads_aln_amplicon.keys())
        for amplicon, aligned in reads_aln_amplicon.items():
            if aligned <= (expected_per_amplicon * self.cutoff) or aligned >= (expected_per_amplicon * (1 - self.cutoff)):
                amplicon_message = self.message + amplicon + ", Percent of aligned reads aligned to this amplicon: {}%.".format(round((aligned/n_read_aligned) * 100, 2))
                self.messageHandler.display_warning('DisproportionateReadsAlignedGuardrail', amplicon_message)
                self.messageHandler.report_warning(amplicon_message)


class LowRatioOfModsInWindowToOutGuardrail:
    """Guardrail class: check the ratio of modifications in the quantification window to out of it"""
    def __init__(self, messageHandler, cutoff):
        """Assign variables and create guardrail message

        Parameters:
        -----------
        messageHandler : GuardrailMessagehandler
            Guardrail message handler to create and display warnings
        cutoff : float
            The float representation of the maximum percentage of modifications outside of the quantification window
        """
        self.messageHandler = messageHandler
        self.message = " <={}% of modifications were inside of the quantification window.".format(cutoff * 100)
        self.cutoff = cutoff

    def safety(self, mods_in_window, mods_outside_window):
        """Safety check, if the modifications in the window are below a ratio of the total

        Parameters:
        -----------
        mods_in_window : int
            The number of mods in the quantification window
        mods_outside_window : int
            The number of mods outside of the quantification window
        """
        total_mods = mods_in_window + mods_outside_window
        if total_mods == 0:
            return
        if ((mods_in_window / total_mods) <= self.cutoff):
            self.message = self.message + " Total modifications: {}, Modifications in window: {}, Modifications outside window: {}.".format(total_mods, mods_in_window, mods_outside_window)
            self.messageHandler.display_warning('LowRatioOfModsInWindowToOutGuardrail', self.message)
            self.messageHandler.report_warning(self.message)


class HighRateOfModificationAtEndsGuardrail:
    """Guardrail class: check the ratio of modifications in the quantification window to out of it"""
    def __init__(self, messageHandler, percentage_start_end):
        """Assign variables and create guardrail message

        Parameters:
        -----------
        messageHandler : GuardrailMessagehandler
            Guardrail message handler to create and display warnings
        percentage_start_end : float
            The float representation of the maximum percentage reads that have modifications on either end
        """
        self.messageHandler = messageHandler
        self.message = " >={}% of reads have modifications at the start or end.".format(round(percentage_start_end * 100, 2))
        self.percent = percentage_start_end

    def safety(self, total_reads, irregular_reads):
        """Safety check, comparison between the number of irregular reads to total reads

        Parameters:
        -----------
        total_reads : int
            The number of mods in the quantification window
        irregular_reads : int
            The number of mods outside of the quantification window
        """
        if total_reads == 0:
            return
        if (irregular_reads / total_reads) >= self.percent:
            self.message = self.message + " Total reads: {}, Irregular reads: {}.".format(total_reads, irregular_reads)
            self.messageHandler.display_warning('HighRateOfModificationAtEndsGuardrail', self.message)
            self.messageHandler.report_warning(self.message)


class HighRateOfSubstitutionsOutsideWindowGuardrail:
    """Guardrail class: check the ratio of global substitutions to substitutions outside of the quantification window"""
    def __init__(self, messageHandler, cutoff):
        """Assign variables and create guardrail message

        Parameters:
        -----------
        messageHandler : GuardrailMessagehandler
            Guardrail message handler to create and display warnings
        cutoff : float
            The float representation of how many of the total substitutions can be outside of the quantification window
        """
        self.messageHandler = messageHandler
        self.message = " >={}% of substitutions were outside of the quantification window.".format(cutoff * 100)
        self.cutoff = cutoff

    def safety(self, global_subs, subs_outside_window):
        """Safety check, comparison between the number of global subs to subs outside of the quantification window

        Parameters:
        -----------
        global_subs : int
            The number of mods in the quantification window
        subs_outside_window : int
            The number of mods outside of the quantification window
        """
        if global_subs == 0:
            return
        if ((subs_outside_window / global_subs) >= self.cutoff):
            self.message = self.message + " Total substitutions: {}, Substitutions outside window: {}.".format(global_subs, subs_outside_window)
            self.messageHandler.display_warning('HighRateOfSubstitutionsOutsideWindowGuardrail', self.message)
            self.messageHandler.report_warning(self.message)


class HighRateOfSubstitutionsGuardrail:
    """Guardrail class: check the ratio of global substitutions to total modifications"""
    def __init__(self, messageHandler, cutoff):
        """Assign variables and create guardrail message

        Parameters:
        -----------
        messageHandler : GuardrailMessagehandler
            Guardrail message handler to create and display warnings
        cutoff : float
            The float representation of how many of the total modifications can be subsitutions
        """
        self.messageHandler = messageHandler
        self.message = " >={}% of modifications were substitutions. This could potentially indicate poor sequencing quality.".format(cutoff * 100)
        self.cutoff = cutoff

    def safety(self, mods_in_window, mods_outside_window, global_subs):
        """Safety check, comparison between subsitutions and total modifications

        Parameters:
        -----------
        mods_in_window : int
            Modifications inside of the quantification window
        mods_outside_window : int
            Modifications outside of the quantification window
        global_subs : int
            Total subsitutions across all reads
        """
        total_mods = mods_in_window + mods_outside_window
        if total_mods == 0:
            return
        if ((global_subs / total_mods) >= self.cutoff):
            self.message = self.message + " Total modifications: {}, Substitutions: {}.".format(int(total_mods), global_subs)
            self.messageHandler.display_warning('HighRateOfSubstitutionsGuardrail', self.message)
            self.messageHandler.report_warning(self.message)


class ShortSequenceGuardrail:
    """Guardrail class: Check to make sure that sequences (amplicons and guides) are above a certain length"""
    def __init__(self, messageHandler, cutoff, sequence_type):
        """Assign variables and create guardrail message

        Parameters:
        -----------
        messageHandler : GuardrailMessagehandler
            Guardrail message handler to create and display warnings
        cutoff : int
            Integer value to measure the length of the sequence
        sequence_type : string
            Amplicon or guide
        """
        self.messageHandler = messageHandler
        self.cutoff = cutoff
        self.message = f" {string.capwords(sequence_type)} length <{cutoff}: "

    def safety(self, sequences):
        """Safety check, comparison between sequence lengths and minimum lengths

        Parameters:
        -----------
        sequences : dict
            Dictionary with the name of the sequence as the key and the length of the sequence as the value
        """
        for name, length in sequences.items():
            if length < self.cutoff:
                sequence_message = self.message + name + ", Length: {}.".format(length)
                self.messageHandler.display_warning('ShortSequenceGuardrail', sequence_message)
                self.messageHandler.report_warning(sequence_message)


class LongAmpliconShortReadsGuardrail:
    """Guardrail class: Check to make sure that the reads are close in size to amplicons"""
    def __init__(self, messageHandler, cutoff):
        """Assign variables and create guardrail message

        Parameters:
        -----------
        messageHandler : GuardrailMessagehandler
            Guardrail message handler to create and display warnings
        cutoff : float
            The value multiplied by the read length to make sure the amplicon isn't too much longer than the reads.

        """
        self.messageHandler = messageHandler
        self.cutoff = cutoff
        self.message = " Amplicon length is greater than {}x the length of the reads: ".format(cutoff)

    def safety(self, amplicons, read_len):
        """Safety check, comparison between amplicon length and read length

        Parameters:
        -----------
        amplicons : dict
            Dictionary with the name of the amplicon as the key and the length of the sequence as the value
        read_len : int
            Average length of reads
        """
        for name, length in amplicons.items():
            if length > (read_len * self.cutoff):
                sequence_message = self.message + name + ", Amplicon length: {}, Read length: {}.".format(length, read_len)
                self.messageHandler.display_warning('LongAmpliconShortReadsGuardrail', sequence_message)
                self.messageHandler.report_warning(sequence_message)<|MERGE_RESOLUTION|>--- conflicted
+++ resolved
@@ -10,12 +10,6 @@
 import gzip
 import importlib.metadata
 import importlib.util
-<<<<<<< HEAD
-import importlib.metadata
-from pathlib import Path
-
-=======
->>>>>>> b7740c81
 import io
 import json
 import logging
@@ -242,11 +236,7 @@
 def overwrite_crispresso_options(cmd, option_names_to_overwrite, option_values, paramInd=None, set_default_params=False, tool='Core'):
     """
     Updates a given command (cmd) by setting parameter options with new values in option_values.
-<<<<<<< HEAD
-
-=======
-    
->>>>>>> b7740c81
+
     Parameters
     ----------
     cmd : str
@@ -327,13 +317,6 @@
                 new_cmd += ' --%s %s' % (action.dest, val)
 
     return new_cmd
-<<<<<<< HEAD
-
-=======
-        
->>>>>>> b7740c81
-
-
 
 
 def propagate_crispresso_options(cmd, options, params, paramInd=None):
@@ -994,11 +977,7 @@
 
     Returns
     -------
-<<<<<<< HEAD
     bool True if run failed, False otherwise
-=======
-    bool True if run completed successfully, False otherwise
->>>>>>> b7740c81
     string describing why it failed
     """
 
