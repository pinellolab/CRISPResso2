--- conflicted
+++ resolved
@@ -10,15 +10,12 @@
 import gzip
 import importlib.metadata
 import importlib.util
-<<<<<<< HEAD
 import importlib.metadata
 from pathlib import Path
 
-=======
 import io
 import json
 import logging
->>>>>>> 46a3ae21
 import numpy as np
 import os
 import pandas as pd
@@ -1358,7 +1355,7 @@
         return df_alleles
     ref1 = df_alleles['Reference_Sequence'].iloc[0]
     ref1 = ref1.replace('-','')
-    
+
     df_alleles_around_cut=pd.DataFrame(list(df_alleles.apply(lambda row: get_row_around_cut_asymmetrical(row,cut_point,plot_left,plot_right),axis=1).values),
                     columns=['Aligned_Sequence','Reference_Sequence','Unedited','n_deleted','n_inserted','n_mutated','#Reads','%Reads'])
 
