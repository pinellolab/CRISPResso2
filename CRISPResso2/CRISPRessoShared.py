'''
CRISPResso2 - Kendell Clement and Luca Pinello 2020
Software pipeline for the analysis of genome editing outcomes from deep sequencing data
(c) 2020 The General Hospital Corporation. All Rights Reserved.
'''

import argparse
import datetime
import errno
import gzip
import json
import numpy as np
import os
import pandas as pd
import re
import string
import shutil
import signal
import subprocess as sb
import unicodedata
import logging

from CRISPResso2 import CRISPResso2Align
from CRISPResso2 import CRISPRessoCOREResources

__version__ = "2.2.12"


###EXCEPTIONS############################
class FlashException(Exception):
    pass

class TrimmomaticException(Exception):
    pass

class NoReadsAlignedException(Exception):
    pass

class AlignmentException(Exception):
    pass

class SgRNASequenceException(Exception):
    pass

class NTException(Exception):
    pass

class ExonSequenceException(Exception):
    pass

class DuplicateSequenceIdException(Exception):
    pass

class NoReadsAfterQualityFilteringException(Exception):
    pass

class BadParameterException(Exception):
    pass

class AutoException(Exception):
    pass

class OutputFolderIncompleteException(Exception):
    pass

class InstallationException(Exception):
    pass

#########################################

class StatusFormatter(logging.Formatter):
    def format(self, record):
        record.percent_complete = ''
        if record.args and 'percent_complete' in record.args:
            record.percent_complete = '{0:.2f}% '.format(record.args['percent_complete'])
            self.last_percent_complete = record.percent_complete
        elif hasattr(self, 'last_percent_complete'): # if we don't have a percent complete, use the last one
            record.percent_complete = self.last_percent_complete
        return super().format(record)


class StatusHandler(logging.FileHandler):
    def __init__(self, filename):
        super().__init__(filename, 'w')
        self.setFormatter(StatusFormatter('%(percent_complete)s%(message)s'))

    def emit(self, record):
        """Overwrite the existing file and write the new log."""
        if self.stream is None:  # log file is empty
            self.stream = self._open()
        else:  # log file is not empty, overwrite
            self.stream.seek(0)
        logging.StreamHandler.emit(self, record)
        self.stream.truncate()


class LogStreamHandler(logging.StreamHandler):
    def __init__(self, stream=None):
        super().__init__(stream)
        self.setFormatter(logging.Formatter(
            '%(levelname)-5s @ %(asctime)s:\n\t %(message)s \n',
            datefmt='%a, %d %b %Y %H:%M:%S',
        ))
        self.setLevel(logging.INFO)


def set_console_log_level(logger, level, debug=False):
    for handler in logger.handlers:
        if isinstance(handler, LogStreamHandler):
            if level == 4 or debug:
                handler.setLevel(logging.DEBUG)
            elif level == 3:
                handler.setLevel(logging.INFO)
            elif level == 2:
                handler.setLevel(logging.WARNING)
            elif level == 1:
                handler.setLevel(logging.ERROR)
            break


def getCRISPRessoArgParser(parserTitle="CRISPResso Parameters", requiredParams={}):
    parser = argparse.ArgumentParser(description=parserTitle, formatter_class=argparse.ArgumentDefaultsHelpFormatter)
    parser.add_argument('--version', action='version', version='%(prog)s ' + __version__)
    parser.add_argument('-r1', '--fastq_r1', type=str, help='First fastq file', default='',
                        required='fastq_r1' in requiredParams)
    parser.add_argument('-r2', '--fastq_r2', type=str, help='Second fastq file for paired end reads', default='')
    parser.add_argument('-a', '--amplicon_seq', type=str,
                        help='Amplicon Sequence (can be comma-separated list of multiple sequences)',
                        required='amplicon_seq' in requiredParams)
    parser.add_argument('-an', '--amplicon_name', type=str,
                        help='Amplicon Name (can be comma-separated list of multiple names, corresponding to amplicon sequences given in --amplicon_seq',
                        default='Reference')
    parser.add_argument('-amas', '--amplicon_min_alignment_score', type=str,
                        help='Amplicon Minimum Alignment Score; score between 0 and 100; sequences must have at least this homology score with the amplicon to be aligned (can be comma-separated list of multiple scores, corresponding to amplicon sequences given in --amplicon_seq)',
                        default="")
    parser.add_argument('--default_min_aln_score', '--min_identity_score', type=int,
                        help='Default minimum homology score for a read to align to a reference amplicon', default=60)
    parser.add_argument('--expand_ambiguous_alignments',
                        help='If more than one reference amplicon is given, reads that align to multiple reference amplicons will count equally toward each amplicon. Default behavior is to exclude ambiguous alignments.',
                        action='store_true')
    parser.add_argument('--assign_ambiguous_alignments_to_first_reference',
                        help='If more than one reference amplicon is given, ambiguous reads that align with the same score to multiple amplicons will be assigned to the first amplicon. Default behavior is to exclude ambiguous alignments.',
                        action='store_true')
    parser.add_argument('-g', '--guide_seq', '--sgRNA',
                        help="sgRNA sequence, if more than one, please separate by commas. Note that the sgRNA needs to be input as the guide RNA sequence (usually 20 nt) immediately adjacent to but not including the PAM sequence (5' of NGG for SpCas9). If the PAM is found on the opposite strand with respect to the Amplicon Sequence, ensure the sgRNA sequence is also found on the opposite strand. The CRISPResso convention is to depict the expected cleavage position using the value of the parameter '--quantification_window_center' nucleotides from the 3' end of the guide. In addition, the use of alternate nucleases besides SpCas9 is supported. For example, if using the Cpf1 system, enter the sequence (usually 20 nt) immediately 3' of the PAM sequence and explicitly set the '--cleavage_offset' parameter to 1, since the default setting of -3 is suitable only for SpCas9.",
                        default='')
    parser.add_argument('-gn', '--guide_name', help="sgRNA names, if more than one, please separate by commas.",
                        default='')
    parser.add_argument('-fg', '--flexiguide_seq',
                        help="sgRNA sequence (flexible) (can be comma-separated list of multiple flexiguides). The flexiguide sequence will be aligned to the amplicon sequence(s), as long as the guide sequence has homology as set by --flexiguide_homology.")
    parser.add_argument('-fh', '--flexiguide_homology', type=int,
                        help="flexiguides will yield guides in amplicons with at least this homology to the flexiguide sequence.",
                        default=80)
    parser.add_argument('-fgn', '--flexiguide_name', help="flexiguide name", default='')
    parser.add_argument('--discard_guide_positions_overhanging_amplicon_edge',
                        help="If set, for guides that align to multiple positions, guide positions will be discarded if plotting around those regions would included bp that extend beyond the end of the amplicon. ",
                        action='store_true')
    parser.add_argument('-e', '--expected_hdr_amplicon_seq', help='Amplicon sequence expected after HDR', default='')
    parser.add_argument('-c', '--coding_seq',
                        help='Subsequence/s of the amplicon sequence covering one or more coding sequences for frameshift analysis. If more than one (for example, split by intron/s), please separate by commas.',
                        default='')

    # quality filtering options
    parser.add_argument('-q', '--min_average_read_quality', type=int,
                        help='Minimum average quality score (phred33) to keep a read', default=0)
    parser.add_argument('-s', '--min_single_bp_quality', type=int,
                        help='Minimum single bp score (phred33) to keep a read', default=0)
    parser.add_argument('--min_bp_quality_or_N', type=int,
                        help='Bases with a quality score (phred33) less than this value will be set to "N"', default=0)

    # output options
    parser.add_argument('--file_prefix', help='File prefix for output plots and tables', default='')
    parser.add_argument('-n', '--name',
                        help='Output name of the report (default: the name is obtained from the filename of the fastq file/s used in input)',
                        default='')
    parser.add_argument('-o', '--output_folder', help='Output folder to use for the analysis (default: current folder)',
                        default='')
    parser.add_argument('-v', '--verbosity', type=int, help='Verbosity level of output to the console (1-4), 4 is the most verbose', default=3)

    ## read preprocessing params
    parser.add_argument('--split_interleaved_input', '--split_paired_end',
                        help='Splits a single fastq file containing paired end reads into two files before running CRISPResso',
                        action='store_true')
    parser.add_argument('--trim_sequences', help='Enable the trimming of Illumina adapters with Trimmomatic',
                        action='store_true')
    parser.add_argument('--trimmomatic_command', type=str, help='Command to run trimmomatic', default='trimmomatic')
    parser.add_argument('--trimmomatic_options_string', type=str,
                        help='Override options for Trimmomatic, e.g. "ILLUMINACLIP:/data/NexteraPE-PE.fa:0:90:10:0:true"',
                        default='')
    parser.add_argument('--flash_command', type=str, help='Command to run flash', default='flash')
    parser.add_argument('--min_paired_end_reads_overlap', type=int,
                        help='Parameter for the FLASH read merging step. Minimum required overlap length between two reads to provide a confident overlap. ',
                        default=10)
    parser.add_argument('--max_paired_end_reads_overlap', type=int,
                        help='Parameter for the FLASH merging step.  Maximum overlap length expected in approximately 90%% of read pairs. Please see the FLASH manual for more information.',
                        default=100)
    parser.add_argument('--stringent_flash_merging',
                        help='Use stringent parameters for flash merging. In the case where flash could merge R1 and R2 reads ambiguously, the expected overlap is calculated as 2*average_read_length - amplicon_length. The flash parameters for --min-overlap and --max-overlap will be set to prefer merged reads with length within 10bp of the expected overlap. These values override the --min_paired_end_reads_overlap or --max_paired_end_reads_overlap CRISPResso parameters.',
                        action='store_true')
    parser.add_argument('--force_merge_pairs', help=argparse.SUPPRESS,
                        action='store_true')  # help=Force-merges R1 and R2 if they cannot be merged using flash (use with caution -- may create non-biological apparent indels at the joining site)

    # quantification window params
    parser.add_argument('-w', '--quantification_window_size', '--window_around_sgrna', type=str,
                        help='Defines the size (in bp) of the quantification window extending from the position specified by the "--cleavage_offset" or "--quantification_window_center" parameter in relation to the provided guide RNA sequence(s) (--sgRNA). Mutations within this number of bp from the quantification window center are used in classifying reads as modified or unmodified. A value of 0 disables this window and indels in the entire amplicon are considered. Default is 1, 1bp on each side of the cleavage position for a total length of 2bp. Multiple quantification window sizes (corresponding to each guide specified by --guide_seq) can be specified with a comma-separated list.',
                        default='1')
    parser.add_argument('-wc', '--quantification_window_center', '--cleavage_offset', type=str,
                        help="Center of quantification window to use within respect to the 3' end of the provided sgRNA sequence. Remember that the sgRNA sequence must be entered without the PAM. For cleaving nucleases, this is the predicted cleavage position. The default is -3 and is suitable for the Cas9 system. For alternate nucleases, other cleavage offsets may be appropriate, for example, if using Cpf1 this parameter would be set to 1. For base editors, this could be set to -17 to only include mutations near the 5' end of the sgRNA. Multiple quantification window centers (corresponding to each guide specified by --guide_seq) can be specified with a comma-separated list.",
                        default='-3')
    #    parser.add_argument('--cleavage_offset', type=str, help="Predicted cleavage position for cleaving nucleases with respect to the 3' end of the provided sgRNA sequence. Remember that the sgRNA sequence must be entered without the PAM. The default value of -3 is suitable for the Cas9 system. For alternate nucleases, other cleavage offsets may be appropriate, for example, if using Cpf1 this parameter would be set to 1. To suppress the cleavage offset, enter 'N'.", default=-3)
    parser.add_argument('--exclude_bp_from_left', type=int,
                        help='Exclude bp from the left side of the amplicon sequence for the quantification of the indels',
                        default=15)
    parser.add_argument('--exclude_bp_from_right', type=int,
                        help='Exclude bp from the right side of the amplicon sequence for the quantification of the indels',
                        default=15)
    parser.add_argument('--use_legacy_insertion_quantification',
                        help='If set, the legacy insertion quantification method will be used (i.e. with a 1bp quantification window, indels at the cut site and 1bp away from the cut site would be quantified). By default (if this parameter is not set) with a 1bp quantification window, only insertions at the cut site will be quantified.',
                        action='store_true')

    parser.add_argument('--ignore_substitutions',
                        help='Ignore substitutions events for the quantification and visualization',
                        action='store_true')
    parser.add_argument('--ignore_insertions', help='Ignore insertions events for the quantification and visualization',
                        action='store_true')
    parser.add_argument('--ignore_deletions', help='Ignore deletions events for the quantification and visualization',
                        action='store_true')
    parser.add_argument('--discard_indel_reads',
                        help='Discard reads with indels in the quantification window from analysis',
                        action='store_true')

    # alignment parameters
    parser.add_argument('--needleman_wunsch_gap_open', type=int, help='Gap open option for Needleman-Wunsch alignment',
                        default=-20)
    parser.add_argument('--needleman_wunsch_gap_extend', type=int,
                        help='Gap extend option for Needleman-Wunsch alignment', default=-2)
    parser.add_argument('--needleman_wunsch_gap_incentive', type=int,
                        help='Gap incentive value for inserting indels at cut sites', default=1)
    parser.add_argument('--needleman_wunsch_aln_matrix_loc', type=str,
                        help='Location of the matrix specifying substitution scores in the NCBI format (see ftp://ftp.ncbi.nih.gov/blast/matrices/)',
                        default='EDNAFULL')
    parser.add_argument('--aln_seed_count', type=int, default=5,
                        help=argparse.SUPPRESS)  # help='Number of seeds to test whether read is forward or reverse',default=5)
    parser.add_argument('--aln_seed_len', type=int, default=10,
                        help=argparse.SUPPRESS)  # help='Length of seeds to test whether read is forward or reverse',default=10)
    parser.add_argument('--aln_seed_min', type=int, default=2,
                        help=argparse.SUPPRESS)  # help='number of seeds that must match to call the read forward/reverse',default=2)

    # plotting parameters
    parser.add_argument('--plot_histogram_outliers',
                        help="If set, all values will be shown on histograms. By default (if unset), histogram ranges are limited to plotting data within the 99 percentile.",
                        action='store_true')

    # allele plot parameters
    parser.add_argument('--plot_window_size', '--offset_around_cut_to_plot', type=int,
                        help='Defines the size of the window extending from the quantification window center to plot. Nucleotides within plot_window_size of the quantification_window_center for each guide are plotted.',
                        default=20)
    parser.add_argument('--min_frequency_alleles_around_cut_to_plot', type=float,
                        help='Minimum %% reads required to report an allele in the alleles table plot.', default=0.2)
    parser.add_argument('--expand_allele_plots_by_quantification',
                        help='If set, alleles with different modifications in the quantification window (but not necessarily in the plotting window (e.g. for another sgRNA)) are plotted on separate lines, even though they may have the same apparent sequence. To force the allele plot and the allele table to be the same, set this parameter. If unset, all alleles with the same sequence will be collapsed into one row.',
                        action='store_true')
    parser.add_argument('--allele_plot_pcts_only_for_assigned_reference',
                        help='If set, in the allele plots, the percentages will show the percentage as a percent of reads aligned to the assigned reference. Default behavior is to show percentage as a percent of all reads.',
                        action='store_true')
    parser.add_argument('-qwc', '--quantification_window_coordinates', type=str,
                        help='Bp positions in the amplicon sequence specifying the quantification window. This parameter overrides values of the "--quantification_window_center", "--cleavage_offset", "--window_around_sgrna" or "--window_around_sgrna" values. Any indels/substitutions outside this window are excluded. Indexes are 0-based, meaning that the first nucleotide is position 0. Ranges are separted by the dash sign (e.g. "start-stop"), and multiple ranges can be separated by the underscore (_). ' +
                             'A value of 0 disables this filter. (can be comma-separated list of values, corresponding to amplicon sequences given in --amplicon_seq e.g. 5-10,5-10_20-30 would specify the 5th-10th bp in the first reference and the 5th-10th and 20th-30th bp in the second reference)',
                        default=None)
    parser.add_argument('--annotate_wildtype_allele', type=str,
                        help='Wildtype alleles in the allele table plots will be marked with this string (e.g. **).',
                        default='')

    # output parameters
    parser.add_argument('--keep_intermediate', help='Keep all the  intermediate files', action='store_true')
    parser.add_argument('--dump', help='Dump numpy arrays and pandas dataframes to file for debugging purposes',
                        action='store_true')
    parser.add_argument('--write_detailed_allele_table',
                        help='If set, a detailed allele table will be written including alignment scores for each read sequence.',
                        action='store_true')
    parser.add_argument('--fastq_output', help='If set, a fastq file with annotations for each read will be produced.',
                        action='store_true')
    parser.add_argument('--bam_output', help='If set, a bam file with alignments for each read will be produced.',
                        action='store_true')
    parser.add_argument('-x', '--bowtie2_index', type=str, help='Basename of Bowtie2 index for the reference genome',
                        default='')
    parser.add_argument('--zip_output', help="If set, the output will be placed in a zip folder.", action='store_true')

    # report style parameters
    parser.add_argument('--max_rows_alleles_around_cut_to_plot', type=int,
                        help='Maximum number of rows to report in the alleles table plot.', default=50)
    parser.add_argument('--suppress_report', help='Suppress output report', action='store_true')
    parser.add_argument('--place_report_in_output_folder',
                        help='If true, report will be written inside the CRISPResso output folder. By default, the report will be written one directory up from the report output.',
                        action='store_true')
    parser.add_argument('--suppress_plots', help='Suppress output plots', action='store_true')
    parser.add_argument('--write_cleaned_report', action='store_true',
                        help=argparse.SUPPRESS)  # trims working directories from output in report (for web access)

    # base editor parameters
    parser.add_argument('--base_editor_output',
                        help='Outputs plots and tables to aid in analysis of base editor studies.', action='store_true')
    parser.add_argument('--conversion_nuc_from',
                        help='For base editor plots, this is the nucleotide targeted by the base editor', default='C')
    parser.add_argument('--conversion_nuc_to',
                        help='For base editor plots, this is the nucleotide produced by the base editor', default='T')

    # prime editing parameters
    parser.add_argument('--prime_editing_pegRNA_spacer_seq', type=str,
                        help="pegRNA spacer sgRNA sequence used in prime editing. The spacer should not include the PAM sequence. The sequence should be given in the RNA 5'->3' order, so for Cas9, the PAM would be on the right side of the given sequence.",
                        default='')
    parser.add_argument('--prime_editing_pegRNA_extension_seq', type=str,
                        help="Extension sequence used in prime editing. The sequence should be given in the RNA 5'->3' order, such that the sequence starts with the RT template including the edit, followed by the Primer-binding site (PBS).",
                        default='')
    parser.add_argument('--prime_editing_pegRNA_extension_quantification_window_size', type=int,
                        help="Quantification window size (in bp) at flap site for measuring modifications anchored at the right side of the extension sequence. Similar to the --quantification_window parameter, the total length of the quantification window will be 2x this parameter. Default: 5bp (10bp total window size)",
                        default=5)
    parser.add_argument('--prime_editing_pegRNA_scaffold_seq', type=str,
                        help="If given, reads containing any of this scaffold sequence before extension sequence (provided by --prime_editing_extension_seq) will be classified as 'Scaffold-incorporated'. The sequence should be given in the 5'->3' order such that the RT template directly follows this sequence. A common value is 'GGCACCGAGUCGGUGC'.",
                        default='')
    parser.add_argument('--prime_editing_pegRNA_scaffold_min_match_length', type=int,
                        help="Minimum number of bases matching scaffold sequence for the read to be counted as 'Scaffold-incorporated'. If the scaffold sequence matches the reference sequence at the incorporation site, the minimum number of bases to match will be minimally increased (beyond this parameter) to disambiguate between prime-edited and scaffold-incorporated sequences.",
                        default=1)
    parser.add_argument('--prime_editing_nicking_guide_seq', type=str,
                        help="Nicking sgRNA sequence used in prime editing. The sgRNA should not include the PAM sequence. The sequence should be given in the RNA 5'->3' order, so for Cas9, the PAM would be on the right side of the sequence",
                        default='')
    parser.add_argument('--prime_editing_override_prime_edited_ref_seq', type=str,
                        help="If given, this sequence will be used as the prime-edited reference sequence. This may be useful if the prime-edited reference sequence has large indels or the algorithm cannot otherwise infer the correct reference sequence.",
                        default='')
    parser.add_argument('--prime_editing_override_sequence_checks',
                        help="If set, checks to assert that the prime editing guides and extension sequence are in the proper orientation are not performed. This may be useful if the checks are failing inappropriately, but the user is confident that the sequences are correct.",
                        action='store_true')

    # special running modes
    parser.add_argument('--crispresso1_mode', help='Parameter usage as in CRISPResso 1', action='store_true')
    parser.add_argument('--dsODN', help='Label reads with the dsODN sequence provided', default='')
    parser.add_argument('--auto', help='Infer amplicon sequence from most common reads', action='store_true')
    parser.add_argument('--debug', help='Show debug messages', action='store_true')
    parser.add_argument('--no_rerun',
                        help="Don't rerun CRISPResso2 if a run using the same parameters has already been finished.",
                        action='store_true')
    parser.add_argument('-p', '--n_processes', type=str, help='Specify the number of processes to use for analysis.\
    Please use with caution since increasing this parameter will significantly increase the memory required to run CRISPResso. Can be set to \'max\'.',
                        default='1')

<<<<<<< HEAD
    #processing of paired fastq files (without flash merging)
    parser.add_argument('--process_paired_fastq',  help='If true, paired ends reads are aligned to the reference sequence and then merged (instead of merging before alignment by flash)', action='store_true')

    #processing of aligned bam files
    parser.add_argument('--bam_input', type=str,  help='Aligned reads for processing in bam format', default='')
    parser.add_argument('--bam_chr_loc', type=str,  help='Chromosome location in bam for reads to process. For example: "chr1:50-100" or "chrX".', default='')
=======
    # processing of aligned bam files
    parser.add_argument('--bam_input', type=str, help='Aligned reads for processing in bam format', default='')
    parser.add_argument('--bam_chr_loc', type=str,
                        help='Chromosome location in bam for reads to process. For example: "chr1:50-100" or "chrX".',
                        default='')
>>>>>>> ec44bb8f

    # deprecated params
    parser.add_argument('--save_also_png', default=False,
                        help=argparse.SUPPRESS)  # help='Save also .png images in addition to .pdf files') #depreciated -- now pngs are automatically created. Pngs can be suppressed by '--suppress_report'

    return parser


def get_crispresso_options():
    parser = getCRISPRessoArgParser(parserTitle="Temp Params", requiredParams={})
    crispresso_options = set()
    d = parser.__dict__['_option_string_actions']
    for key in d.keys():
        d2 = d[key].__dict__['dest']
        crispresso_options.add(d2)

    return crispresso_options


def get_crispresso_options_lookup():
    ##dict to lookup abbreviated params
    #    crispresso_options_lookup = {
    #    'r1':'fastq_r1',
    #    'r2':'fastq_r2',
    #    'a':'amplicon_seq',
    #    'an':'amplicon_name',
    #    .....
    # }
    crispresso_options_lookup = {}
    parser = getCRISPRessoArgParser(parserTitle="Temp Params", requiredParams={})
    d = parser.__dict__['_option_string_actions']
    for key in d.keys():
        d2 = d[key].__dict__['dest']
        key_sub = re.sub("^-*", "", key)
        if key_sub != d2:
            crispresso_options_lookup[key_sub] = d2
    return crispresso_options_lookup


def propagate_crispresso_options(cmd, options, params, paramInd=None):
    ####
    # cmd - the command to run
    # options - list of options to propagate e.g. crispresso options
    # params - arguments given to this program
    # paramInd - index in dict - this is the run number in case of multiple runs.
    for option in options:
        if option:
            if option in params:
                if paramInd is None:
                    if type(params) == dict:
                        val = params[option]
                    else:
                        val = getattr(params, option)
                else:
                    val = params.loc[paramInd, option]
                if val is None:
                    pass
                elif str(val) == "True":
                    cmd += ' --%s' % option
                elif str(val) == "False":
                    pass
                elif isinstance(val, str):
                    if val != "":
                        if re.match(r'-\d+$', val):
                            cmd += ' --%s %s' % (option, str(val))
                        elif " " in val or "-" in val:
                            cmd += ' --%s "%s"' % (option, str(val))  # quotes for options with spaces
                        else:
                            cmd += ' --%s %s' % (option, str(val))
                elif isinstance(val, bool):
                    if val:
                        cmd += ' --%s' % option
                else:
                    cmd += ' --%s %s' % (option, str(val))
    return cmd


#######
# Sequence functions
#######
nt_complement = dict({'A': 'T', 'C': 'G', 'G': 'C', 'T': 'A', 'N': 'N', '_': '_', '-': '-'})


def reverse_complement(seq):
    return "".join([nt_complement[c] for c in seq.upper()[-1::-1]])


def reverse(seq):
    return "".join(c for c in seq.upper()[-1::-1])


def find_wrong_nt(sequence):
    return list(set(sequence.upper()).difference({'A', 'T', 'C', 'G', 'N'}))


def capitalize_sequence(x):
    return str(x).upper() if not pd.isnull(x) else x


def slugify(value):  # adapted from the Django project

    value = unicodedata.normalize('NFKD', value).encode('ascii', 'ignore')
    value = re.sub(rb'[^\w\s-]', b'_', value).strip()
    value = re.sub(rb'[-\s]+', b'-', value)

    return value.decode('utf-8')


CIGAR_LOOKUP = {
    ('A', 'A'): 'M', ('A', 'C'): 'M', ('A', 'T'): 'M', ('A', 'G'): 'M', ('A', 'N'): 'M',
    ('C', 'A'): 'M', ('C', 'C'): 'M', ('C', 'T'): 'M', ('C', 'G'): 'M', ('C', 'N'): 'M',
    ('T', 'A'): 'M', ('T', 'C'): 'M', ('T', 'T'): 'M', ('T', 'G'): 'M', ('T', 'N'): 'M',
    ('G', 'A'): 'M', ('G', 'C'): 'M', ('G', 'T'): 'M', ('G', 'G'): 'M', ('G', 'N'): 'M',
    ('N', 'A'): 'M', ('N', 'C'): 'M', ('N', 'T'): 'M', ('N', 'G'): 'M', ('N', 'N'): 'M',
    ('A', '-'): 'I', ('T', '-'): 'I', ('C', '-'): 'I', ('G', '-'): 'I', ('N', '-'): 'I',
    ('-', 'A'): 'D', ('-', 'T'): 'D', ('-', 'C'): 'D', ('-', 'G'): 'D', ('-', 'N'): 'D',
    }

cigarUnexplodePattern = re.compile(r'((\w)\2{0,})')


def unexplode_cigar(exploded_cigar_string):
    """Make a CIGAR string from an exploded cigar string.
    Exploded cigar: IIMMMMMMM
    cigar_els: ['2I','7M']
    CIGAR: 2I7M

    Parameters
    ----------
    exploded_cigar_string : str
        Exploded cigar string, e.g. IIMMMMMMM

    Returns
    -------
    cigar_els : list
        List of CIGAR elements


    """
    cigar_els = []
    for (cigar_str, cigar_char) in re.findall(cigarUnexplodePattern, exploded_cigar_string):
        cigar_els.append(str(len(cigar_str)) + cigar_char)
    return cigar_els


def get_ref_length_from_cigar(cigar_string):
    """
    Given a CIGAR string, return the number of bases consumed from the
    reference sequence.
    """
    read_consuming_ops = ("M", "D", "N", "=", "X")
    result = 0
    ops = re.findall(r'(\d+)(\w)', cigar_string)
    for c in ops:
        length, op = c
        if op in read_consuming_ops:
            result += int(length)
    return result


######
# File functions
######

def clean_filename(filename):
    # get a clean name that we can use for a filename
    # validFilenameChars = "+-_.() %s%s" % (string.ascii_letters, string.digits)
    filename = str(filename).replace(' ', '_')
    validFilenameChars = "_.%s%s" % (string.ascii_letters, string.digits)

    cleanedFilename = unicodedata.normalize('NFKD', filename)
    return ''.join(c for c in cleanedFilename if c in validFilenameChars)


def check_file(filename):
    try:
        with open(filename):
            pass
    except IOError:
        files_in_curr_dir = os.listdir('.')
        if len(files_in_curr_dir) > 15:
            files_in_curr_dir = files_in_curr_dir[0:15]
            files_in_curr_dir.append("(Complete listing truncated)")
        dir_string = ""
        file_dir = os.path.dirname(filename)
        if file_dir == "":
            dir_string = ""
        elif os.path.isdir(file_dir):
            files_in_file_dir = os.listdir(file_dir)
            if len(files_in_file_dir) > 15:
                files_in_file_dir = files_in_file_dir[0:15]
                files_in_file_dir.append("(Complete listing truncated)")
            dir_string = "\nAvailable files in " + file_dir + ":\n\t" + "\n\t".join(files_in_file_dir)
        else:
            dir_string = "\nAdditionally, the folder '" + os.path.dirname(filename) + "' does not exist"

        raise BadParameterException(
            "The specified file '" + filename + "' cannot be opened.\nAvailable files in current directory:\n\t" + "\n\t".join(
                files_in_curr_dir) + dir_string)


def force_symlink(src, dst):
    if os.path.exists(dst) and os.path.samefile(src, dst):
        return

    try:
        os.symlink(src, dst)
    except OSError as exc:
        if exc.errno == errno.EEXIST:
            os.remove(dst)
            os.symlink(src, dst)
        elif exc.errno == errno.EPROTO:
            # in docker on windows 7, symlinks don't work so well, so we'll just copy the file.
            shutil.copyfile(src, dst)


def parse_count_file(fileName):
    if os.path.exists(fileName):
        with open(fileName) as infile:
            lines = infile.readlines()
            ampSeq = lines[0].rstrip().split("\t")
            ampSeq.pop(0)  # get rid of 'Amplicon' at the beginning of line
            ampSeq = "".join(ampSeq)
            lab_freqs = {}
            for i in range(1, len(lines)):
                line = lines[i].rstrip()
                lab_freq_arr = line.split()
                lab = lab_freq_arr.pop(0)
                lab_freqs[lab] = lab_freq_arr
        return ampSeq, lab_freqs
    else:
        print("Cannot find output file '%s'" % fileName)
        return None, None


def parse_alignment_file(fileName):
    if os.path.exists(fileName):
        with open(fileName) as infile:
            lines = infile.readlines()
            ampSeq = lines[0].rstrip().split("\t")
            ampSeq.pop(0)  # get rid of 'Amplicon' at the beginning of line
            ampSeq = "".join(ampSeq)
            lab_freqs = {}
            for i in range(1, len(lines)):
                line = lines[i].rstrip()
                lab_freq_arr = line.split()
                lab = lab_freq_arr.pop(0)
                lab_freqs[lab] = lab_freq_arr
        return ampSeq, lab_freqs
    else:
        print("Cannot find output file '%s'" % fileName)
        return None, None


def check_output_folder(output_folder):
    """
    Checks to see that the CRISPResso run has completed, and gathers the amplicon info for that run
    returns:
    - quantification file = CRISPResso_quantification_of_editing_frequency.txt for this run
    - amplicons = a list of amplicons analyzed in this run
    - amplicon_info = a dict of attributes found in quantification_file for each amplicon
    """
    run_file = os.path.join(output_folder, 'CRISPResso2_info.json')
    if not os.path.exists(run_file):
        raise OutputFolderIncompleteException(
            'The folder %s is not a valid CRISPResso2 output folder. Cannot find summary file %s.' % (
            output_folder, run_file))
    with open(run_file) as fh:
        run_data = json.load(fh)

    amplicon_info = {}
    amplicons = run_data['results']['ref_names']

    quantification_file = os.path.join(output_folder, run_data['running_info']['quant_of_editing_freq_filename'])
    if os.path.exists(quantification_file):
        with open(quantification_file) as quant_file:
            head_line = quant_file.readline()
            head_line_els = head_line.split("\t")
            for line in quant_file:
                line_els = line.split("\t")
                amplicon_name = line_els[0]
                amplicon_info[amplicon_name] = {}
                amplicon_quant_file = os.path.join(output_folder, run_data['results']['refs'][amplicon_name][
                    'combined_pct_vector_filename'])
                if not os.path.exists(amplicon_quant_file):
                    raise OutputFolderIncompleteException(
                        'The folder %s is not a valid CRISPResso2 output folder. Cannot find quantification file %s for amplicon %s.' % (
                        output_folder, amplicon_quant_file, amplicon_name))
                amplicon_info[amplicon_name]['quantification_file'] = amplicon_quant_file

                amplicon_mod_count_file = os.path.join(output_folder, run_data['results']['refs'][amplicon_name][
                    'quant_window_mod_count_filename'])
                if not os.path.exists(amplicon_mod_count_file):
                    raise OutputFolderIncompleteException(
                        'The folder %s  is not a valid CRISPResso2 output folder. Cannot find modification count vector file %s for amplicon %s.' % (
                        output_folder, amplicon_mod_count_file, amplicon_name))
                amplicon_info[amplicon_name]['modification_count_file'] = amplicon_mod_count_file

                if 'allele_frequency_files' in run_data['results']['refs'][amplicon_name]:
                    amplicon_info[amplicon_name]['allele_files'] = [os.path.join(output_folder, x) for x in
                                                                    run_data['results']['refs'][amplicon_name][
                                                                        'allele_frequency_files']]
                else:
                    amplicon_info[amplicon_name]['allele_files'] = []

                for idx, el in enumerate(head_line_els):
                    amplicon_info[amplicon_name][el] = line_els[idx]

        return quantification_file, amplicons, amplicon_info
    else:
        raise OutputFolderIncompleteException(
            "The folder %s  is not a valid CRISPResso2 output folder. Cannot find quantification file '%s'." % (
            output_folder, quantification_file))


# Thanks https://gist.github.com/simonw/7000493 for this idea
class CRISPRessoJSONEncoder(json.JSONEncoder):
    def default(self, obj):
        if isinstance(obj, np.ndarray):
            return {
                '_type': 'np.ndarray',
                'value': obj.tolist(),
            }
        if isinstance(obj, np.integer):
            return int(obj)
        if isinstance(obj, np.floating):
            return float(obj)
        if isinstance(obj, pd.DataFrame):
            return {
                '_type': 'pd.DataFrame',
                'value': obj.to_json(orient='split'),
            }
        if isinstance(obj, datetime.datetime):
            return {
                '_type': 'datetime.datetime',
                'value': str(obj),
            }
        if isinstance(obj, datetime.timedelta):
            return {
                '_type': 'datetime.timedelta',
                'value': {
                    'days': obj.days,
                    'seconds': obj.seconds,
                    'microseconds': obj.microseconds,
                },
            }
        if isinstance(obj, set):
            return {
                '_type': 'set',
                'value': repr(obj),
            }
        if isinstance(obj, range):
            return {
                '_type': 'range',
                'value': repr(obj),
            }
        if isinstance(obj, argparse.Namespace):
            return {
                '_type': 'argparse.Namespace',
                'value': vars(obj),
            }
        return json.JSONEncoder.default(self, obj)


class CRISPRessoJSONDecoder(json.JSONDecoder):
    def __init__(self, *args, **kwargs):
        json.JSONDecoder.__init__(
            self,
            object_hook=self.object_hook,
            *args,
            **kwargs,
        )

    def object_hook(self, obj):
        if '_type' in obj:
            if obj['_type'] == 'np.ndarray':
                return np.array(obj['value'])
            if obj['_type'] == 'pd.DataFrame':
                return pd.read_json(obj['value'], orient='split')
            if obj['_type'] == 'datetime.datetime':
                return datetime.datetime.fromisoformat(obj['value'])
            if obj['_type'] == 'datetime.timedelta':
                return datetime.timedelta(
                    days=obj['value']['days'],
                    seconds=obj['value']['seconds'],
                    microseconds=obj['value']['microseconds'],
                )
            if obj['_type'] == 'set':
                return eval(obj['value'])
            if obj['_type'] == 'range':
                start, end, step = re.match(
                    r'range\((\d+), (\d+)(?:, (\d+))?\)', obj['value'],
                ).groups()
                if step is not None:
                    return range(int(start), int(end), int(step))
                return range(int(start), int(end))
            if obj['_type'] == 'argparse.Namespace':
                return argparse.Namespace(**obj['value'])
        return obj


def load_crispresso_info(
    crispresso_output_folder="",
    crispresso_info_file_name='CRISPResso2_info.json',
    crispresso_info_file_path=None
):
    """Load the CRISPResso2 info for a CRISPResso run.

        If crispresso_info_file_path is given, attempt to read info file at that location
        Otherwise, read file at crispresso_output_folder/crispresso_info_file_name

    Parameters
    ----------
    crispresso_output_folder : string
        Path to CRISPResso folder
    crispresso_info_file_name : string
        Name of info file in CRISPResso folder
    crispresso_info_path: string
        Path to info file

    Returns
    -------
    dict
        Dict of relevant information for a CRISPResso run

    """
    crispresso_info_file = os.path.join(
        crispresso_output_folder, crispresso_info_file_name,
    )
    if crispresso_info_file_path is not None:
        crispresso_info_file = crispresso_info_file_path

    if not os.path.isfile(crispresso_info_file):
        raise Exception('Cannot open CRISPResso info file at ' + crispresso_info_file)
    try:
        with open(crispresso_info_file) as fh:
            crispresso2_info = json.load(fh, cls=CRISPRessoJSONDecoder)
            return crispresso2_info
    except json.JSONDecodeError as e:
        raise Exception('Cannot open CRISPResso info file at ' + crispresso_info_file + "\n" + str(e))
    except (AttributeError, EOFError, ImportError, IndexError) as e:
        # secondary errors
        raise Exception('Cannot open CRISPResso info file at ' + crispresso_info_file + "\n" + str(e))
    except Exception as e:
        raise Exception('Cannot open CRISPResso info file at ' + crispresso_info_file + "\n" + str(e))


def write_crispresso_info(crispresso_output_file, crispresso2_info):
    """Write info hash to crispresso info output file.

    Parameters
    ----------
    crispresso_output_file : string
        File path to write info to
    crispresso2_info : dict
        Dict of relevant run properties

    Returns
    -------
    Nothing

    """
    with open(crispresso_output_file, 'w') as fh:
        json.dump(crispresso2_info, fh, cls=CRISPRessoJSONEncoder)


def get_command_output(command):
    """
    Run a shell command and returns an iter to read the output.

    param:
        command: shell command to run

    returns:
        iter to read the output
    """
    p = sb.Popen(command,
                 stdout=sb.PIPE,
                 stderr=sb.STDOUT, shell=True,
                 #  encoding='utf-8',universal_newlines=True)
                 universal_newlines=True,
                 bufsize=-1)  # bufsize system default
    while True:
        retcode = p.poll()
        line = p.stdout.readline()
        yield line
        if retcode is not None:
            break


def get_most_frequent_reads(fastq_r1, fastq_r2, number_of_reads_to_consider, flash_command, max_paired_end_reads_overlap, min_paired_end_reads_overlap, split_interleaved_input=False, debug=False):
    """
    Get the most frequent amplicon from a fastq file (or after merging a r1 and r2 fastq file).

    Note: only works on paired end or single end reads (not interleaved)

    input:
    fastq_r1: path to fastq r1 (can be gzipped)
    fastq_r2: path to fastq r2 (can be gzipped)
    number_of_reads_to_consider: number of reads from the top of the file to examine
    min_paired_end_reads_overlap: min overlap in bp for flashing (merging) r1 and r2
    max_paired_end_reads_overlap: max overlap in bp for flashing (merging) r1 and r2

    returns:
    list of amplicon strings sorted by order in format:
    12345 AATTCCG
    124 ATATATA
    5 TTATA
    """

    if split_interleaved_input:
        output_r1 = fastq_r1 + ".tmp.r1.gz"
        output_r2 = fastq_r2 + ".tmp.r2.gz"
        if fastq_r1.endswith('.gz'):
            fastq_handle = gzip.open(fastq_r1, 'rt')
        else:
            fastq_handle=open(fastq_r1)

        try:
            o1 = gzip.open(output_r1, 'wt')
            o2 = gzip.open(output_r2, 'wt')
            lines_read = 1
            r1_id = fastq_handle.readline()
            r1_seq = fastq_handle.readline()
            r1_plus = fastq_handle.readline()
            r1_qual = fastq_handle.readline()

            r2_id = fastq_handle.readline()
            r2_seq = fastq_handle.readline()
            r2_plus = fastq_handle.readline()
            r2_qual = fastq_handle.readline()
            while (r1_id and lines_read <= number_of_reads_to_consider):
                o1.write("%s%s%s%s"%(r1_id,r1_seq,r1_plus,r1_qual))
                o2.write("%s%s%s%s"%(r2_id,r2_seq,r2_plus,r2_qual))
                r1_id = fastq_handle.readline()
                r1_seq = fastq_handle.readline()
                r1_plus = fastq_handle.readline()
                r1_qual = fastq_handle.readline()

                r2_id = fastq_handle.readline()
                r2_seq = fastq_handle.readline()
                r2_plus = fastq_handle.readline()
                r2_qual = fastq_handle.readline()
            o1.close()
            o2.close()
            fastq_handle.close()
        except:
            raise BadParameterException('Error in splitting read pairs from a single file')
        fastq_r1 = output_r1
        fastq_r2 = output_r2

    view_cmd_1 = 'cat'
    if fastq_r1.endswith('.gz'):
        view_cmd_1 = 'zcat'
    file_generation_command = "%s %s | head -n %d " % (view_cmd_1, fastq_r1, number_of_reads_to_consider * 4)

    if fastq_r2:
        view_cmd_2 = 'cat'
        if fastq_r2.endswith('.gz'):
            view_cmd_2 = 'zcat'
        max_overlap_param = ""
        min_overlap_param = ""
        if max_paired_end_reads_overlap:
            max_overlap_param = "--max-overlap=" + str(max_paired_end_reads_overlap)
        if min_paired_end_reads_overlap:
            min_overlap_param = "--min-overlap=" + str(min_paired_end_reads_overlap)
        file_generation_command = "bash -c 'paste <(%s \"%s\") <(%s \"%s\")' | head -n %d | paste - - - - | awk -v OFS=\"\\n\" -v FS=\"\\t\" '{print($1,$3,$5,$7,$2,$4,$6,$8)}' | %s - --interleaved-input --allow-outies %s %s --to-stdout 2>/dev/null " % (
        view_cmd_1, fastq_r1, view_cmd_2, fastq_r2, number_of_reads_to_consider * 4, flash_command, max_overlap_param,
        min_overlap_param)
    count_frequent_cmd = file_generation_command + " | awk '((NR-2)%4==0){print $1}' | sort | uniq -c | sort -nr "

    def default_sigpipe():
        signal.signal(signal.SIGPIPE, signal.SIG_DFL)

    if (debug):
        print('command used: ' + count_frequent_cmd)

    piped_commands = count_frequent_cmd.split("|")
    pipes = [None] * len(piped_commands)
    pipes[0] = sb.Popen(piped_commands[0], stdout=sb.PIPE, preexec_fn=default_sigpipe, shell=True)
    for pipe_i in range(1, len(piped_commands)):
        pipes[pipe_i] = sb.Popen(piped_commands[pipe_i], stdin=pipes[pipe_i - 1].stdout, stdout=sb.PIPE,
                                 preexec_fn=default_sigpipe, shell=True)
    top_unaligned = pipes[-1].communicate()[0]

    if pipes[-1].poll() != 0:
        raise AutoException('Cannot retrieve most frequent amplicon sequences. Got nonzero return code.')
    seq_lines = top_unaligned.decode('utf-8').strip().split("\n")
    if len(seq_lines) == 0 or seq_lines == ['']:
        raise AutoException('Cannot parse any frequent amplicons sequences.')

    if split_interleaved_input:
        os.remove(output_r1)
        os.remove(output_r2)

    return seq_lines


def guess_amplicons(fastq_r1,fastq_r2,number_of_reads_to_consider,flash_command,max_paired_end_reads_overlap,min_paired_end_reads_overlap,aln_matrix,needleman_wunsch_gap_open,needleman_wunsch_gap_extend,split_interleaved_input=False,min_freq_to_consider=0.2,amplicon_similarity_cutoff=0.95):
    """
    guesses the amplicons used in an experiment by examining the most frequent read (giant caveat -- most frequent read should be unmodified)
    input:
    fastq_r1: path to fastq r1 (can be gzipped)
    fastq_r2: path to fastq r2 (can be gzipped)
    number_of_reads_to_consider: number of reads from the top of the file to examine
    flash_command: command to call flash
    min_paired_end_reads_overlap: min overlap in bp for flashing (merging) r1 and r2
    max_paired_end_reads_overlap: max overlap in bp for flashing (merging) r1 and r2
    aln_matrix: matrix specifying alignment substitution scores in the NCBI format
    needleman_wunsch_gap_open: alignment penalty assignment used to determine similarity of two sequences
    needleman_wunsch_gap_extend: alignment penalty assignment used to determine similarity of two sequences
    split_interleaved_input: if true, split interleaved input into two files
    min_freq_to_consider: selected ampilcon must be frequent at least at this percentage in the population
    amplicon_similarity_cutoff: if the current amplicon has similarity of greater than this cutoff to any other existing amplicons, it won't be added

    returns:
    list of putative amplicons
    """
    seq_lines = get_most_frequent_reads(fastq_r1, fastq_r2, number_of_reads_to_consider, flash_command, max_paired_end_reads_overlap, min_paired_end_reads_overlap, split_interleaved_input=split_interleaved_input)

    curr_amplicon_id = 1

    amplicon_seq_arr = []

    # add most frequent amplicon to the list
    count, seq = seq_lines[0].strip().split()
    amplicon_seq_arr.append(seq)
    curr_amplicon_id += 1

    # for the remainder of the amplicons, test them before adding
    for i in range(1, len(seq_lines)):
        count, seq = seq_lines[i].strip().split()
        last_count, last_seq = seq_lines[i - 1].strip().split()
        # if this allele is present in at least XX% of the samples
        #        print('debug 509 testing ' + str(seq_lines[i]) + ' with ' + str(count) + ' out of consididered ' + str(number_of_reads_to_consider) + ' min freq: ' + str(min_freq_to_consider))
        if float(last_count) / float(number_of_reads_to_consider) > min_freq_to_consider:
            this_amplicon_seq_arr = amplicon_seq_arr[:]
            this_amplicon_max_pct = 0  # keep track of similarity to most-similar already-found amplicons
            for amp_seq in this_amplicon_seq_arr:
                ref_incentive = np.zeros(len(amp_seq) + 1, dtype=int)
                fws1, fws2, fwscore = CRISPResso2Align.global_align(seq, amp_seq, matrix=aln_matrix,
                                                                    gap_incentive=ref_incentive,
                                                                    gap_open=needleman_wunsch_gap_open,
                                                                    gap_extend=needleman_wunsch_gap_extend, )
                rvs1, rvs2, rvscore = CRISPResso2Align.global_align(reverse_complement(seq), amp_seq, matrix=aln_matrix,
                                                                    gap_incentive=ref_incentive,
                                                                    gap_open=needleman_wunsch_gap_open,
                                                                    gap_extend=needleman_wunsch_gap_extend, )
                # if the sequence is similar to a previously-seen read, don't add it
                min_len = min(len(last_seq), len(seq))
                max_score = max(fwscore, rvscore)
                if max_score / float(min_len) > this_amplicon_max_pct:
                    this_amplicon_max_pct = max_score / float(min_len)
            # if this amplicon was maximally-similar to all other chosen amplicons by less than amplicon_similarity_cutoff, add to the list
            if this_amplicon_max_pct < amplicon_similarity_cutoff:
                amplicon_seq_arr.append(seq)
                curr_amplicon_id += 1
        else:
            break

    return amplicon_seq_arr


def guess_guides(amplicon_sequence,fastq_r1,fastq_r2,number_of_reads_to_consider,flash_command,max_paired_end_reads_overlap,
            min_paired_end_reads_overlap,exclude_bp_from_left,exclude_bp_from_right,
            aln_matrix,needleman_wunsch_gap_open,needleman_wunsch_gap_extend,
            min_edit_freq_to_consider=0.1,min_edit_fold_change_to_consider=3,
            pam_seq="NGG", min_pct_subs_in_base_editor_win=0.8,split_interleaved_input=False):
    """
    guesses the guides used in an experiment by identifying the most-frequently edited positions, editing types, and PAM sites
    input:
    ampilcon_sequence - amplicon to analyze
    fastq_r1: path to fastq r1 (can be gzipped)
    fastq_r2: path to fastq r2 (can be gzipped)
    number_of_reads_to_consider: number of reads from the top of the file to examine
    flash_command: command to call flash
    min_paired_end_reads_overlap: min overlap in bp for flashing (merging) r1 and r2
    max_paired_end_reads_overlap: max overlap in bp for flashing (merging) r1 and r2
    exclude_bp_from_left: number of bp to exclude from the left side of the amplicon sequence for the quantification of the indels
    exclude_bp_from_right: number of bp to exclude from the right side of the amplicon sequence for the quantification of the indels
    aln_matrix: matrix specifying alignment substitution scores in the NCBI format
    needleman_wunsch_gap_open: alignment penalty assignment used to determine similarity of two sequences
    needleman_wunsch_gap_extend: alignment penalty assignment used to determine similarity of two sequences
    min_edit_freq_to_consider: edits must be at least this frequency for consideration
    min_edit_fold_change_to_consider: edits must be at least this fold change over background for consideration
    pam_seq: pam sequence to look for (can be regex or contain degenerate bases)
    min_pct_subs_in_base_editor_win: if at least this percent of substitutions happen in the predicted base editor window, return base editor flag
    split_interleaved_input: if true, interleaved fastq will be split into r1 and r2

    returns:
    tuple of (putative guide, boolean is_base_editor)
    or (None, None)
    """
    seq_lines = get_most_frequent_reads(fastq_r1, fastq_r2, number_of_reads_to_consider, flash_command, max_paired_end_reads_overlap, min_paired_end_reads_overlap,split_interleaved_input=split_interleaved_input)

    amp_len = len(amplicon_sequence)
    gap_incentive = np.zeros(amp_len + 1, dtype=int)
    include_idxs = range(amp_len)
    exclude_idxs = []

    if exclude_bp_from_left:
        exclude_idxs += range(exclude_bp_from_left)
    if exclude_bp_from_right:
        exclude_idxs += range(amp_len)[-exclude_bp_from_right:]
    include_idxs = np.ravel(include_idxs)
    exclude_idxs = np.ravel(exclude_idxs)

    include_idxs = set(np.setdiff1d(include_idxs, exclude_idxs))

    all_indel_count_vector = np.zeros(amp_len)
    all_sub_count_vector = np.zeros(amp_len)
    tot_count = 0;
    for i in range(len(seq_lines)):
        count, seq = seq_lines[i].strip().split()
        count = int(count)
        tot_count += count
        fws1, fws2, fwscore = CRISPResso2Align.global_align(seq, amplicon_sequence, matrix=aln_matrix,
                                                            gap_incentive=gap_incentive,
                                                            gap_open=needleman_wunsch_gap_open,
                                                            gap_extend=needleman_wunsch_gap_extend, )
        payload = CRISPRessoCOREResources.find_indels_substitutions(fws1, fws2, include_idxs)
        all_indel_count_vector[payload['all_insertion_positions']] += count
        all_indel_count_vector[payload['all_deletion_positions']] += count
        all_sub_count_vector[payload['all_substitution_positions']] += count

    background_val = np.mean(all_indel_count_vector)
    if len(exclude_idxs) > 0:
        all_indel_count_vector[exclude_idxs] = 0
    max_loc = np.argmax(all_indel_count_vector)
    max_val = all_indel_count_vector[max_loc]

    # return nothing if the max edit doesn't break threshold
    if max_val / float(tot_count) < min_edit_freq_to_consider:
        return (None, None)

    # return nothing if the max edit doesn't break threshold over background
    if max_val / background_val < min_edit_fold_change_to_consider:
        return (None, None)

    pam_regex_string = pam_seq.upper()
    pam_regex_string = pam_regex_string.replace('I', '[ATCG]')
    pam_regex_string = pam_regex_string.replace('N', '[ATCG]')
    pam_regex_string = pam_regex_string.replace('R', '[AG]')
    pam_regex_string = pam_regex_string.replace('Y', '[CT]')
    pam_regex_string = pam_regex_string.replace('S', '[GC]')
    pam_regex_string = pam_regex_string.replace('W', '[AT]')
    pam_regex_string = pam_regex_string.replace('K', '[GT]')
    pam_regex_string = pam_regex_string.replace('M', '[AC]')
    pam_regex_string = pam_regex_string.replace('B', '[CGT]')
    pam_regex_string = pam_regex_string.replace('D', '[AGT]')
    pam_regex_string = pam_regex_string.replace('H', '[ACT]')
    pam_regex_string = pam_regex_string.replace('V', '[ACG]')

    is_base_editor = False
    # offset from expected position
    for offset in (0, +1, -1, +2, +3, +4, -2):
        # forward direction
        # find pam near max edit loc
        pam_start = max_loc + 4 + offset
        pam_end = max_loc + 7 + offset
        guide_start = max_loc - 16 + offset
        guide_end = max_loc + 4 + offset
        base_edit_start = max_loc - 16 + offset
        base_edit_end = max_loc - 6 + offset
        if pam_start > 0 and guide_end < amp_len:
            if re.match(pam_regex_string, amplicon_sequence[pam_start:pam_end]):
                guide_seq = amplicon_sequence[guide_start:guide_end]
                sum_base_edits = sum(all_sub_count_vector[base_edit_start:base_edit_end])
                # if a lot of edits are in the predicted base editor window, set base editor true
                # specifically, if at least min_pct_subs_in_base_editor_win % of substitutions happen in the predicted base editor window
                if sum_base_edits > min_pct_subs_in_base_editor_win * sum(all_sub_count_vector):
                    is_base_editor = True
                return guide_seq, is_base_editor

        # reverse direction
        pam_start = max_loc - 5 - offset
        pam_end = max_loc - 2 - offset
        guide_start = max_loc - 2 - offset
        guide_end = max_loc + 18 - offset
        base_edit_start = max_loc + 8 - offset
        base_edit_end = max_loc + 18 - offset
        if pam_start > 0 and guide_end < amp_len:
            if re.match(pam_regex_string, amplicon_sequence[pam_start:pam_end]):
                guide_seq = amplicon_sequence[guide_start:guide_end]
                sum_base_edits = sum(all_sub_count_vector[base_edit_start:base_edit_end])
                # if a lot of edits are in the predicted base editor window, set base editor true
                # specifically, if at least min_pct_subs_in_base_editor_win % of substitutions happen in the predicted base editor window
                if sum_base_edits > min_pct_subs_in_base_editor_win * sum(all_sub_count_vector):
                    is_base_editor = True
                return guide_seq, is_base_editor

    return (None, None)


######
# Fastq file manipulation
######

def force_merge_pairs(r1_filename, r2_filename, output_filename):
    """
    This can be useful in case paired end reads are too short to cover the amplicon.
    Note that this should be used with extreme caution because non-biological indels will appear at the site of read merging.
    R1------>     <-------R2
    becomes
    R1------><------R2

    input:
    r1_filename: path to fastq r1 (can be gzipped)
    r2_filename: path to fastq r2 (can be gzipped)
    output_filename: path to merged output filename

    returns:
    linecount: the number of lines of the resulting file
    """

    if r1_filename.endswith('.gz'):
        f1 = gzip.open(r1_filename, 'rt')
    else:
        f1 = open(r1_filename, 'r')
    if r2_filename.endswith('.gz'):
        f2 = gzip.open(r2_filename, 'rt')
    else:
        f2 = open(r2_filename, 'r')

    if output_filename.endswith('.gz'):
        f_out = gzip.open(output_filename, 'wt')
    else:
        f_out = open(output_filename, 'w')

    lineCount = 0
    id1 = f1.readline()
    while id1:
        lineCount += 1
        seq1 = f1.readline()
        seq1 = seq1.strip()
        plus1 = f1.readline()
        qual1 = f1.readline()
        qual1 = qual1.strip()

        id2 = f2.readline()
        seq2 = reverse_complement(f2.readline().strip()) + "\n"
        plus2 = f2.readline()
        qual2 = f2.readline()

        f_out.write(id1 + seq1 + seq2 + plus1 + qual1 + qual2)

        id1 = f1.readline()
    f1.close()
    f2.close()
    f_out.close()

    return (lineCount)


######
# allele modification functions
######

def get_row_around_cut(row, cut_point, offset):
    cut_idx = row['ref_positions'].index(cut_point)
    return row['Aligned_Sequence'][cut_idx - offset + 1:cut_idx + offset + 1], row['Reference_Sequence'][
                                                                               cut_idx - offset + 1:cut_idx + offset + 1], \
           row['Read_Status'] == 'UNMODIFIED', row['n_deleted'], row['n_inserted'], row['n_mutated'], row['#Reads'], \
           row['%Reads']


def get_dataframe_around_cut(df_alleles, cut_point, offset, collapse_by_sequence=True):
    if df_alleles.shape[0] == 0:
        return df_alleles
    ref1 = df_alleles['Reference_Sequence'].iloc[0]
    ref1 = ref1.replace('-', '')
    if (cut_point + offset + 1 > len(ref1)):
        raise (BadParameterException(
            'The plotting window cannot extend past the end of the amplicon. Amplicon length is ' + str(
                len(ref1)) + ' but plot extends to ' + str(cut_point + offset + 1)))

    df_alleles_around_cut = pd.DataFrame(
        list(df_alleles.apply(lambda row: get_row_around_cut(row, cut_point, offset), axis=1).values),
        columns=['Aligned_Sequence', 'Reference_Sequence', 'Unedited', 'n_deleted', 'n_inserted', 'n_mutated', '#Reads',
                 '%Reads'])

    df_alleles_around_cut = df_alleles_around_cut.groupby(
        ['Aligned_Sequence', 'Reference_Sequence', 'Unedited', 'n_deleted', 'n_inserted',
         'n_mutated']).sum().reset_index().set_index('Aligned_Sequence')

    df_alleles_around_cut.sort_values(by='%Reads', inplace=True, ascending=False)
    df_alleles_around_cut['Unedited'] = df_alleles_around_cut['Unedited'] > 0
    return df_alleles_around_cut


def get_row_around_cut_debug(row, cut_point, offset):
    cut_idx = row['ref_positions'].index(cut_point)
    # don't check overflow -- it was checked when program started
    return row['Aligned_Sequence'][cut_idx - offset + 1:cut_idx + offset + 1], row['Reference_Sequence'][
                                                                               cut_idx - offset + 1:cut_idx + offset + 1], \
           row['Read_Status'] == 'UNMODIFIED', row['n_deleted'], row['n_inserted'], row['n_mutated'], row['#Reads'], \
           row['%Reads'], row['Aligned_Sequence'], row['Reference_Sequence']


def get_dataframe_around_cut_debug(df_alleles, cut_point, offset):
    df_alleles_around_cut = pd.DataFrame(
        list(df_alleles.apply(lambda row: get_row_around_cut_debug(row, cut_point, offset), axis=1).values),
        columns=['Aligned_Sequence', 'Reference_Sequence', 'Unedited', 'n_deleted', 'n_inserted', 'n_mutated', '#Reads',
                 '%Reads', 'oSeq', 'oRef'])
    df_alleles_around_cut = df_alleles_around_cut.groupby(
        ['Aligned_Sequence', 'Reference_Sequence', 'Unedited', 'n_deleted', 'n_inserted', 'n_mutated', 'oSeq',
         'oRef']).sum().reset_index().set_index('Aligned_Sequence')

    df_alleles_around_cut.sort_values(by='%Reads', inplace=True, ascending=False)
    df_alleles_around_cut['Unedited'] = df_alleles_around_cut['Unedited'] > 0
    return df_alleles_around_cut


def get_amplicon_info_for_guides(ref_seq, guides, guide_mismatches, guide_names, quantification_window_centers,
                                 quantification_window_sizes, quantification_window_coordinates, exclude_bp_from_left,
                                 exclude_bp_from_right, plot_window_size, guide_plot_cut_points,
                                 discard_guide_positions_overhanging_amplicon_edge=False):
    """
    gets cut site and other info for a reference sequence and a given list of guides

    input:
    ref_seq : reference sequence
    guides : a list of guide sequences
    guide_mismatches : a list of positions where a guide may have mismatches (for flexiguides)
    guide_names : a list of names for each guide
    quantification_window_centers : a list of positions where quantification is centered for each guide
    quantification_window_sizes : a list of lengths of quantification windows extending from quantification_window_center for each guide
    quantification_window_coordinates: if given, these override quantification_window_center and quantification_window_size for setting quantification window. These are specific for this amplicon.
    exclude_bp_from_left : these bp are excluded from the quantification window
    exclude_bp_from_right : these bp are excluded from the quantification window
    plot_window_size : length of window extending from quantification_window_center to plot
    guide_plot_cut_points : whether or not to add cut point to plot (prime editing flaps don't have cut points)
    discard_guide_positions_overhanging_amplicon_edge : if True, for guides that align to multiple positions, guide positions will be discarded if plotting around those regions would included bp that extend beyond the end of the amplicon.

    returns:
    this_sgRNA_sequences : list of sgRNAs that are in this amplicon
    this_sgRNA_intervals : indices of each guide
    this_sgRNA_cut_points : cut points for each guide (defined by quantification_window_center)
    this_sgRNA_plot_cut_points : whether or not a cut point is plotted
    this_sgRNA_plot_idxs : list of indices to be plotted for each sgRNA
    this_sgRNA_mismatches: list of mismatches between the guide and the amplicon
    this_sgRNA_names : list of names for each sgRNA (to disambiguate in case a sequence aligns to multiple positions)
    this_include_idxs : list of indices to be included in quantification
    this_exclude_idxs : list of indices to be excluded from quantification
    """
    ref_seq_length = len(ref_seq)

    this_sgRNA_sequences = []
    this_sgRNA_intervals = []
    this_sgRNA_cut_points = []
    this_sgRNA_plot_cut_points = []
    this_sgRNA_plot_idxs = []
    this_sgRNA_mismatches = []
    this_sgRNA_names = []
    this_include_idxs = []
    this_exclude_idxs = []

    if exclude_bp_from_left:
        this_exclude_idxs += range(exclude_bp_from_left)

    if exclude_bp_from_right:
        this_exclude_idxs += range(ref_seq_length)[-exclude_bp_from_right:]

    window_around_cut = max(1, plot_window_size)

    seen_cut_points = {}  # keep track of cut points in case 2 gudes cut at same position (so they can get different names)
    seen_guide_names = {}  # keep track of guide names (so we don't assign a guide the same name as another guide)
    for guide_idx, current_guide_seq in enumerate(guides):
        if current_guide_seq == '':
            continue
        offset_fw = quantification_window_centers[guide_idx] + len(current_guide_seq) - 1
        offset_rc = (-quantification_window_centers[guide_idx]) - 1

        # .. run once with findall to get number of matches
        fw_matches = re.findall(current_guide_seq, ref_seq, flags=re.IGNORECASE)
        rv_matches = re.findall(reverse_complement(current_guide_seq), ref_seq, flags=re.IGNORECASE)
        match_count = len(fw_matches) + len(rv_matches)

        # and now create the iter which will keep track of the locations of matches
        fw_matches = re.finditer(current_guide_seq, ref_seq, flags=re.IGNORECASE)
        rv_matches = re.finditer(reverse_complement(current_guide_seq), ref_seq, flags=re.IGNORECASE)

        # for every match, append:
        # this_sgRNA_cut_points, this_sgRNA_intervals,this_sgRNA_mismatches,this_sgRNA_names,this_sgRNA_sequences,include_idxs
        for m in fw_matches:
            cut_p = m.start() + offset_fw
            if discard_guide_positions_overhanging_amplicon_edge and (
                    (cut_p - window_around_cut + 1 < 0) or (cut_p + window_around_cut > ref_seq_length - 1)):
                continue
            this_sgRNA_cut_points.append(cut_p)
            this_sgRNA_plot_cut_points.append(guide_plot_cut_points[guide_idx])
            this_sgRNA_intervals.append((m.start(), m.start() + len(current_guide_seq) - 1))
            this_sgRNA_mismatches.append(guide_mismatches[guide_idx])

            if quantification_window_sizes[guide_idx] > 0:
                st = max(0, cut_p - quantification_window_sizes[guide_idx] + 1)
                en = min(ref_seq_length - 1, cut_p + quantification_window_sizes[guide_idx] + 1)
                this_include_idxs.extend(range(st, en))

            this_sgRNA_name = guide_names[guide_idx]
            if match_count == 1:
                this_sgRNA_names.append(this_sgRNA_name)
            else:
                if this_sgRNA_name == "":
                    this_sgRNA_name = current_guide_seq.upper()
                this_potential_name = this_sgRNA_name + "_" + str(m.start())
                curr_guide_idx = 1
                while this_potential_name in seen_guide_names:
                    curr_guide_idx += 1
                    this_potential_name = this_sgRNA_name + "_" + str(m.start()) + "_" + curr_guide_idx
                this_sgRNA_names.append(this_potential_name)
            this_sgRNA_sequences.append(current_guide_seq.upper())

        for m in rv_matches:
            cut_p = m.start() + offset_rc  # cut position
            if discard_guide_positions_overhanging_amplicon_edge and (
                    (cut_p - window_around_cut + 1 < 0) or (cut_p + window_around_cut > ref_seq_length - 1)):
                continue
            this_sgRNA_cut_points.append(cut_p)
            this_sgRNA_plot_cut_points.append(guide_plot_cut_points[guide_idx])
            this_sgRNA_intervals.append((m.start(), m.start() + len(current_guide_seq) - 1))
            this_sgRNA_mismatches.append([len(current_guide_seq) - (x + 1) for x in guide_mismatches[guide_idx]])

            if quantification_window_sizes[guide_idx] > 0:
                st = max(0, cut_p - quantification_window_sizes[guide_idx] + 1)
                en = min(ref_seq_length - 1, cut_p + quantification_window_sizes[guide_idx] + 1)
                this_include_idxs.extend(range(st, en))

            this_sgRNA_name = guide_names[guide_idx]
            if match_count == 1:
                this_sgRNA_names.append(this_sgRNA_name)
            else:
                if this_sgRNA_name == "":
                    this_sgRNA_name = current_guide_seq.upper()
                this_potential_name = this_sgRNA_name + "_" + str(m.start())
                curr_guide_idx = 1
                while this_potential_name in seen_guide_names:
                    curr_guide_idx += 1
                    this_potential_name = this_sgRNA_name + "_" + str(m.start()) + "_" + curr_guide_idx
                this_sgRNA_names.append(this_potential_name)
            this_sgRNA_sequences.append(current_guide_seq.upper())

    # create mask of positions in which to include/exclude indels for the quantification window
    # first, if exact coordinates have been given, set those
    given_include_idxs = []
    if quantification_window_coordinates is not None:
        coordinate_include_idxs = []
        theseCoords = str(quantification_window_coordinates).split("_")
        for coord in theseCoords:
            coordRE = re.match(r'^(\d+)-(\d+)$', coord)
            if coordRE:
                start = int(coordRE.group(1))
                end = int(coordRE.group(2)) + 1
                if end > ref_seq_length:
                    raise NTException("End coordinate " + str(end) + " for '" + str(coord) + "' in '" + str(
                        theseCoords) + "' is longer than the sequence length (" + str(ref_seq_length) + ")")
                coordinate_include_idxs.extend(range(start, end))
            else:
                raise NTException("Cannot parse analysis window coordinate '" + str(coord) + "' in '" + str(
                    theseCoords) + "'. Coordinates must be given in the form start-end e.g. 5-10 . Please check the --analysis_window_coordinate parameter.")
        given_include_idxs = coordinate_include_idxs
        this_include_idxs = coordinate_include_idxs
    # otherwise, take quantification centers + windows calculated for each guide above
    elif this_sgRNA_cut_points and len(this_include_idxs) > 0:
        given_include_idxs = this_include_idxs
    else:
        this_include_idxs = range(ref_seq_length)

    # flatten the arrays to avoid errors with old numpy library
    this_include_idxs = np.ravel(this_include_idxs)
    this_exclude_idxs = np.ravel(this_exclude_idxs)
    given_include_idxs = np.ravel(given_include_idxs)
    pre_exclude_include_idxs = this_include_idxs.copy()

    this_include_idxs = set(np.setdiff1d(this_include_idxs, this_exclude_idxs))
    if len(np.setdiff1d(given_include_idxs, list(this_include_idxs))) > 0:
        raise BadParameterException(
            'The quantification window has been partially exluded by the --exclude_bp_from_left or --exclude_bp_from_right parameters. Given: ' + str(
                given_include_idxs) + ' Pre: ' + str(pre_exclude_include_idxs) + ' Post: ' + str(this_include_idxs))
    if len(this_include_idxs) == 0:
        if len(pre_exclude_include_idxs) > 0:
            raise BadParameterException(
                'The quantification window around the sgRNA is excluded. Please decrease the exclude_bp_from_right and exclude_bp_from_left parameters.')
        else:
            raise BadParameterException(
                'The entire sequence has been excluded. Please enter a longer amplicon, or decrease the exclude_bp_from_right and exclude_bp_from_left parameters')

    if this_sgRNA_cut_points and plot_window_size > 0:
        for cut_p in this_sgRNA_cut_points:
            if cut_p - window_around_cut + 1 < 0:
                raise BadParameterException(
                    'Offset around cut would extend to the left of the amplicon. Please decrease plot_window_size parameter. Cut point: ' + str(
                        cut_p) + ' window: ' + str(window_around_cut) + ' reference: ' + str(ref_seq_length))
            if cut_p + window_around_cut > ref_seq_length - 1:
                raise BadParameterException(
                    'Offset around cut would be greater than reference sequence length. Please decrease plot_window_size parameter. Cut point: ' + str(
                        cut_p) + ' window: ' + str(window_around_cut) + ' reference: ' + str(ref_seq_length))
            st = max(0, cut_p - window_around_cut + 1)
            en = min(ref_seq_length - 1, cut_p + window_around_cut + 1)
            this_sgRNA_plot_idxs.append(sorted(list(range(st, en))))
    else:
        this_sgRNA_plot_idxs.append(range(ref_seq_length))

    this_include_idxs = np.sort(list(this_include_idxs))
    this_exclude_idxs = np.sort(list(this_exclude_idxs))

    return this_sgRNA_sequences, this_sgRNA_intervals, this_sgRNA_cut_points, this_sgRNA_plot_cut_points, this_sgRNA_plot_idxs, this_sgRNA_mismatches, this_sgRNA_names, this_include_idxs, this_exclude_idxs


def set_guide_array(vals, guides, property_name):
    """
    creates an int array of vals of the same length as guide, filling in missing values with the first item in vals
    vals: comma-separated string of values
    guides: list of guides
    property_name: property name, useful for creating warning to user

    returns: list of int vals
    """
    # if only one is given, set it for all guides
    vals_array = str(vals).split(",")
    ret_array = [int(vals_array[0])] * len(guides)
    # len(vals_array) is always one -- don't freak out if it's longer than 0 guides
    if len(vals_array) > 1 and len(vals_array) > len(guides):
        raise BadParameterException("More %s values were given than guides. Guides: %d %ss: %d" % (
        property_name, len(guides), property_name, len(vals_array)))

    if len(guides) == 0:
        return []

    for idx, val in enumerate(vals_array):
        if val != '':
            ret_array[idx] = int(val)
    return ret_array


def get_alignment_coordinates(to_sequence, from_sequence, aln_matrix, needleman_wunsch_gap_open,
                              needleman_wunsch_gap_extend):
    """
    gets the coordinates to align from from_sequence to to_sequence
    such that from_sequence[i] matches to to_sequence[inds[i]]
    params:
    to_sequence : sequence to align to
    from_sequence: sequence to align from
    aln_matrix: matrix specifying alignment substitution scores in the NCBI format
    needleman_wunsch_gap_open: needleman wunsch gap open penalty
    needleman_wunsch_gap_extend: needleman wunsch gap extend penalty

    returns:
    inds_l : if there's a gap in to_sequence, these values are filled with the left value
    inds_r : if there's a gap in to_sequence, these values are filled with the right value (after the gap)
    """
    this_gap_incentive = np.zeros(len(from_sequence) + 1, dtype=int)
    fws1, fws2, fwscore = CRISPResso2Align.global_align(to_sequence, from_sequence, matrix=aln_matrix,
                                                        gap_open=needleman_wunsch_gap_open,
                                                        gap_extend=needleman_wunsch_gap_extend,
                                                        gap_incentive=this_gap_incentive)
    #    print(fws1)
    #    print(fws2)
    s1inds_l = []
    s1inds_r = []
    s1ix_l = -1
    s1ix_r = 0
    s2ix = -1
    for ix in range(len(fws1)):
        if fws1[ix] != "-":
            s1ix_l += 1
        if fws2[ix] != "-":
            s2ix += 1
            s1inds_l.append(s1ix_l)
            s1inds_r.append(s1ix_r)
        if fws1[ix] != "-":
            s1ix_r += 1
    return s1inds_l, s1inds_r


def get_mismatches(seq_1, seq_2, aln_matrix, needleman_wunsch_gap_open, needleman_wunsch_gap_extend):
    """
    for a specific sequence seq_1, gets the location of mismatches as an array of length(seq_1) with reference to seq_2
    Only searches in the positive direction
    Only positions of seq_1 covered in seq_2 are included (e.g. if the base in seq_1 is deleted in seq_2 it won't be included)
    params:
    seq_1: sequence to compare
    seq_2: sequence to compare against
    aln_matrix: matrix specifying alignment substitution scores in the NCBI format. Can be read by: aln_matrix = CRISPResso2Align.read_matrix(aln_matrix_loc)
    needleman_wunsch_gap_open: needleman wunsch gap open penalty
    needleman_wunsch_gap_extend: needleman wunsch gap extend penalty

    returns:
    mismatches_arr: positions in seq_1 that mismatch seq_2
    """
    # when we set up the gap_flanking score, this should be set to the gap open penalty -- we'd like a good end-to-end alignment here
    coords_l, coords_r = get_alignment_coordinates(seq_2, seq_1, aln_matrix, needleman_wunsch_gap_open,
                                                   needleman_wunsch_gap_extend)
    mismatch_coords = []
    for i in range(len(seq_1)):
        if coords_l[i] < 0 or coords_l[i] >= len(seq_2) or seq_1[i] != seq_2[coords_l[i]] or coords_r[i] >= len(
                seq_2) or seq_1[i] != seq_2[coords_r[i]]:
            mismatch_coords.append(i)
    return mismatch_coords


def get_best_aln_pos_and_mismatches(guide_seq, within_amp_seq, aln_matrix, needleman_wunsch_gap_open,
                                    needleman_wunsch_gap_extend=0):
    """
    for a specific guide, gets the location, sequence, and mismatches for that guide at that location
    Only searches in the positive direction
    params:
    guide_seq: short guide sequence to look for
    within_amp_seq: longer amplicon to search within
    aln_matrix: matrix specifying alignment substitution scores in the NCBI format
    needleman_wunsch_gap_open: gap open penalty for needleman wunsch
    needleman_wunsch_gap_extend: gap extend pentaly for needleman wunsch (set as 0 by default to allow for longer stretches of gaps)

    returns:
    best_aln_seq: sequence in within_amp_seq of best hit
    best_aln_score: score of best alignment
    best_aln_mismatches: mismatches between best_aln_seq and guide_seq
    best_aln_start: start location of best match
    best_aln_end: end location of best match (1pb after last base)
    s1: aligned s1 (guide_seq)
    s2: aligned s2 (within_amp_seq)
    """
    ref_incentive = np.zeros(len(within_amp_seq) + 1, dtype=int)
    s1, s2, fw_score = CRISPResso2Align.global_align(guide_seq, within_amp_seq, matrix=aln_matrix,
                                                     gap_incentive=ref_incentive, gap_open=needleman_wunsch_gap_open,
                                                     gap_extend=0, )
    range_start_dashes = 0
    m = re.search(r'^-+', s1)
    if (m):
        range_start_dashes = m.span()[1]
    range_end_dashes = len(within_amp_seq)
    m = re.search(r'-+$', s1)
    if (m):
        range_end_dashes = m.span()[0]
    guide_seq_in_amp = s2[range_start_dashes:range_end_dashes].replace("-", "")

    best_aln_seq = guide_seq_in_amp
    best_aln_mismatches = get_mismatches(guide_seq, guide_seq_in_amp, aln_matrix, needleman_wunsch_gap_open,
                                         needleman_wunsch_gap_extend)
    best_aln_start = range_start_dashes
    best_aln_end = range_end_dashes
    return (best_aln_seq, fw_score, best_aln_mismatches, best_aln_start, best_aln_end, s1, s2)


def get_sgRNA_mismatch_vals(seq1, seq2, start_loc, end_loc, coords_l, coords_r, rev_coords_l, rev_coords_r):
    """
    given coordinates between one sequence and the other, given a start and end position, finds the locations of mismatches between the sequences between the start and end positions
    the sgRNA (as defined between start_loc and end_loc) is a substring of one of the samples, but the entire seqs are aligned to avoid any funny partial alignments
    seq1 : first sequence to compare
    seq2 : second sequence to compare
    start_loc : location to start comparison
    end_loc : location to stop comparison
    coords_l, coords_r : cooresponding indices between seq1 -> seq2
    rev_coords_l, rev_coords_r : cooresponding indices between seq2 -> seq1

    returns:
    mismatches between the two strings (for use as sgRNA_mismatches)
    """
    this_mismatches = []
    seen_inds = {}  # detect deletions in other string
    last_mismatch_val = rev_coords_l[coords_l[start_loc]]  # detect deletions in this string
    for i in range(coords_l[start_loc], coords_r[end_loc]):
        if seq1[i] != seq2[rev_coords_l[i]] or seq1[i] == "-":
            this_mismatches.append(i - coords_l[start_loc])
        this_last_mismatch_val = rev_coords_l[i]
        if this_last_mismatch_val in seen_inds:
            this_mismatches.append(i - coords_l[start_loc])
        elif this_last_mismatch_val != last_mismatch_val:  # if we skipped an index (deletion in other sequence)
            this_mismatches.append(i - coords_l[start_loc] - 0.5)
        seen_inds[this_last_mismatch_val] = 1
        last_mismatch_val = this_last_mismatch_val + 1
    return list(set(this_mismatches))


######
# terminal functions
######
def get_crispresso_logo():
    return (r'''
     _
    '  )
    .-'
   (____
C)|     \
  \     /
   \___/
''')


def get_crispresso_header(description, header_str):
    """
    Creates the CRISPResso header string with the header_str between two crispresso mugs
    """
    term_width = 80

    logo = get_crispresso_logo()
    logo_lines = logo.splitlines()
    max_logo_width = max([len(x) for x in logo_lines])

    output_line = ""
    if header_str is not None:
        header_str = header_str.rstrip()

        header_lines = header_str.splitlines()
        while len(header_lines) < len(logo_lines):
            header_lines = [""] + header_lines
        while len(header_lines) > len(logo_lines):
            logo_lines = [""] + logo_lines

        max_header_width = max([len(x) for x in header_lines])

        pad_space = int((term_width - (max_logo_width * 2) - max_header_width) / 4)
        pad_string = " " * pad_space

        for i in range(len(logo_lines))[::-1]:
            output_line = (logo_lines[i].ljust(max_logo_width) + pad_string + header_lines[i].ljust(
                max_header_width) + pad_string + logo_lines[i].ljust(max_logo_width)).center(
                term_width) + "\n" + output_line

    else:
        pad_space = int((term_width - max_logo_width) / 2)
        pad_string = " " * pad_space
        for i in range(len(logo_lines))[::-1]:
            output_line = (pad_string + logo_lines[i].ljust(max_logo_width) + pad_string).center(
                term_width) + "\n" + output_line

    output_line += '\n' + ('[CRISPResso version ' + __version__ + ']').center(term_width) + '\n' + (
        '[Note that starting in version 2.3.0 FLASh and Trimmomatic will be replaced by fastp for read merging and trimming. Accordingly, the --flash_command and --trimmomatic_command parameters will be replaced with --fastp_command. Also, --trimmomatic_options_string will be replaced with --fastp_options_string.\n\nAlso in version 2.3.0, when running CRISPRessoPooled in mixed-mode (amplicon file and genome are provided) the default behavior will be as if the --demultiplex_only_at_amplicons parameter is provided. This change means that reads and amplicons do not need to align to the exact locations.]').center(
        term_width) + "\n" + ('[For support contact kclement@mgh.harvard.edu or support@edilytics.com]').center(term_width) + "\n"

    description_str = ""
    for str in description:
        str = str.strip()
        description_str += str.center(term_width) + "\n"

    return "\n" + description_str + output_line


def get_crispresso_footer():
    logo = get_crispresso_logo()
    logo_lines = logo.splitlines()

    max_logo_width = max([len(x) for x in logo_lines])
    pad_space = int((80 - max_logo_width) / 2)
    pad_string = " " * pad_space

    output_line = ""
    for i in range(len(logo_lines))[::-1]:
        output_line = pad_string + logo_lines[i].ljust(max_logo_width) + pad_string + "\n" + output_line

    return output_line


def zip_results(results_folder):
    path_values = os.path.split(results_folder)
    output_folder = path_values[0]
    folder_id = path_values[1]
    if output_folder == "":
        cmd_to_zip = 'zip -m -r {0} {1}'.format(
            folder_id + ".zip", folder_id
        )
    else:
        cmd_to_zip = 'cd {0} && zip -m -r {1} {2} .'.format(
            output_folder, folder_id + ".zip", folder_id
        )
    sb.call(cmd_to_zip, shell=True)
    return<|MERGE_RESOLUTION|>--- conflicted
+++ resolved
@@ -343,20 +343,12 @@
     Please use with caution since increasing this parameter will significantly increase the memory required to run CRISPResso. Can be set to \'max\'.',
                         default='1')
 
-<<<<<<< HEAD
     #processing of paired fastq files (without flash merging)
     parser.add_argument('--process_paired_fastq',  help='If true, paired ends reads are aligned to the reference sequence and then merged (instead of merging before alignment by flash)', action='store_true')
 
     #processing of aligned bam files
     parser.add_argument('--bam_input', type=str,  help='Aligned reads for processing in bam format', default='')
     parser.add_argument('--bam_chr_loc', type=str,  help='Chromosome location in bam for reads to process. For example: "chr1:50-100" or "chrX".', default='')
-=======
-    # processing of aligned bam files
-    parser.add_argument('--bam_input', type=str, help='Aligned reads for processing in bam format', default='')
-    parser.add_argument('--bam_chr_loc', type=str,
-                        help='Chromosome location in bam for reads to process. For example: "chr1:50-100" or "chrX".',
-                        default='')
->>>>>>> ec44bb8f
 
     # deprecated params
     parser.add_argument('--save_also_png', default=False,
