--- conflicted
+++ resolved
@@ -175,9 +175,6 @@
 #        batch_params=pd.read_csv(args.batch_settings,sep=None,engine='python',error_bad_lines=False)
         batch_params.columns = batch_params.columns.str.strip(' -\xd0')
 
-<<<<<<< HEAD
-        # rename column "a" to "amplicon_seq", etc
-=======
         int_columns = ['default_min_aln_score', 'min_average_read_quality', 'min_single_bp_quality',
                        'min_bp_quality_or_N',
                        'quantification_window_size', 'quantification_window_center', 'exclude_bp_from_left',
@@ -187,8 +184,7 @@
             if int_col in batch_params.columns:
                 batch_params[int_col] = batch_params[int_col].astype(int)
 
-        #rename column "a" to "amplicon_seq", etc
->>>>>>> 4e812ed6
+        # rename column "a" to "amplicon_seq", etc
         batch_params.rename(index=str, columns=CRISPRessoShared.get_crispresso_options_lookup(), inplace=True)
         batch_count = batch_params.shape[0]
         batch_params.index = range(batch_count)
@@ -216,15 +212,7 @@
         if batch_params.drop_duplicates('name').shape[0] != batch_params.shape[0]:
             raise CRISPRessoShared.BadParameterException('Batch input names must be unique. The given names are not unique: ' + str(batch_params.loc[:, 'name']))
 
-<<<<<<< HEAD
-        # Check files
-        batch_params["sgRNA_intervals"] = '' # create empty array for sgRNA intervals
-        batch_params["sgRNA_intervals"] = batch_params["sgRNA_intervals"].apply(list)
-        batch_params["cut_point_include_idx"] = '' # create empty array for cut point intervals for each batch based on sgRNA
-        batch_params["cut_point_include_idx"] = batch_params["cut_point_include_idx"].apply(list)
-=======
         # for each row, check to make sure that run's parameters are correct
->>>>>>> 4e812ed6
         for idx, row in batch_params.iterrows():
             # check parameters for batch input for each batch
             # Check presence of input fastq/bam files
@@ -251,13 +239,6 @@
             if curr_amplicon_seq_str is None:
                 raise CRISPRessoShared.BadParameterException("Amplicon sequence must be given as a command line parameter or be specified in the batch settings file with the heading 'amplicon_seq' (Amplicon seq on row %s '%s' is invalid)"%(int(idx)+1, curr_amplicon_seq_str))
 
-<<<<<<< HEAD
-            guides_are_in_amplicon = {} #dict of whether a guide is in at least one amplicon sequence
-            # iterate through amplicons
-            for curr_amplicon_seq in str(curr_amplicon_seq_str).split(','):
-                this_include_idxs=[] # mask for bp to include for this amplicon seq, as specified by sgRNA cut points
-                this_sgRNA_intervals = []
-=======
             # set quantification windows for each amplicon (needed to tell whether to discard a guide below)
             curr_amplicon_seq_arr = str(curr_amplicon_seq_str).split(',')
             curr_amplicon_quant_window_coordinates_arr = [None]*len(curr_amplicon_seq_arr)
@@ -275,7 +256,6 @@
                 this_include_idxs = [] #mask for bp to include for this amplicon seq, as specified by sgRNA cut points
                 this_sgRNA_intervals = []
                 curr_amplicon_quant_window_coordinates = curr_amplicon_quant_window_coordinates_arr[amp_idx]
->>>>>>> 4e812ed6
                 wrong_nt = CRISPRessoShared.find_wrong_nt(curr_amplicon_seq)
                 if wrong_nt:
                     raise CRISPRessoShared.NTException('The amplicon sequence in row %d (%s) contains incorrect characters:%s' % (idx+1, curr_amplicon_seq_str, ' '.join(wrong_nt)))
