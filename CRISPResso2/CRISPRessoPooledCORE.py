--- conflicted
+++ resolved
@@ -649,7 +649,6 @@
 
             N_READS_ALIGNED=get_n_aligned_bam(bam_filename_amplicons)
 
-<<<<<<< HEAD
             bam_iter = CRISPRessoShared.get_command_output(
                 'samtools sort {bam_file} | samtools view -F 4 2>> {log_file}'.format(
                     bam_file=bam_filename_amplicons,
@@ -676,37 +675,6 @@
                     qual=bam_line_els[10],
                 ))
                 curr_chr = line_chr
-=======
-            if args.amplicons_file != '':
-                #call sort command
-                sb.call(cmd,shell=True)
-                #open
-                bam_iter = CRISPRessoShared.get_command_output('samtools vew {bam file} ')
-                #iterate through reads and write one file..
-                curr_file = None
-                curr_chr = None
-                curr_pos = None
-                for bam_line in bam_iter:
-                    bam_line_els = bam_line.split("\t")
-                    line_chr = bam_line_els[2]
-                    line_pos = bam_line_els[3]
-
-                    #if curr_File does not exist or this read comes from a new region, open a new file
-                    if curr_file is not None or curr_chr == line_chr and abs(line_pos-curr_pos) < args.read_grouping_position_tolerance:
-                        #open a new file and assign it to curr_file
-                        curr_file = open(_jp({filename}))
-
-                    #write to curr_file
-                    curr_file.write(....)
-
-            else:
-                s1=r"samtools view -F 4 %s 2>>%s | grep -v ^'@'" % (bam_filename_amplicons,log_filename)
-                s2=r'''|awk '{ gzip_filename=sprintf("gzip >> OUTPUTPATH%s.fastq.gz",$3);\
-                print "@"$1"\n"$10"\n+\n"$11  | gzip_filename;}' '''
-
-                cmd=s1+s2.replace('OUTPUTPATH',_jp(''))
-                sb.call(cmd,shell=True)
->>>>>>> 8aa0aca7
 
             alternate_alleles = {}
             if args.alternate_alleles:
