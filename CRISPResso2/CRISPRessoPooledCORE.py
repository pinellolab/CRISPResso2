# -*- coding: utf-8 -*-
'''
CRISPResso2 - Kendell Clement and Luca Pinello 2020
Software pipeline for the analysis of genome editing outcomes from deep sequencing data
(c) 2020 The General Hospital Corporation. All Rights Reserved.
'''
import difflib
import os
import sys
from copy import deepcopy
from datetime import datetime
import subprocess as sb
import glob
import gzip
import unicodedata
import string
import re
import zipfile
from CRISPResso2 import CRISPRessoShared
from CRISPResso2 import CRISPRessoMultiProcessing
from CRISPResso2 import CRISPRessoReport
from CRISPResso2 import CRISPRessoPlot
import traceback

import logging
logging.basicConfig(
                     format='%(levelname)-5s @ %(asctime)s:\n\t %(message)s \n',
                     datefmt='%a, %d %b %Y %H:%M:%S',
                     stream=sys.stderr,
                     filemode="w"
                     )
logger = logging.getLogger(__name__)
logger.setLevel(logging.INFO)
error   = logger.critical
warn    = logger.warning
debug   = logger.debug
info    = logger.info

_ROOT = os.path.abspath(os.path.dirname(__file__))

####Support functions###
def get_data(path):
        return os.path.join(_ROOT, 'data', path)

def check_library(library_name):
        try:
                return __import__(library_name)
        except:
                error('You need to install %s module to use CRISPRessoPooled!' % library_name)
                sys.exit(1)


#the dependencies are bowtie2 and samtools
def which(program):
    def is_exe(fpath):
        return os.path.isfile(fpath) and os.access(fpath, os.X_OK)

    fpath, fname = os.path.split(program)
    if fpath:
        if is_exe(program):
            return program
    else:
        for path in os.environ["PATH"].split(os.pathsep):
            path = path.strip('"')
            exe_file = os.path.join(path, program)
            if is_exe(exe_file):
                return exe_file

    return None


def check_samtools():

    cmd_path=which('samtools')
    if cmd_path:
        return True
    else:
        sys.stdout.write('\nCRISPRessoPooled requires samtools')
        sys.stdout.write('\n\nPlease install samtools and add it to your path following the instructions at: http://www.htslib.org/download/')
        return False

def check_bowtie2():

    cmd_path1=which('bowtie2')
    cmd_path2=which('bowtie2-inspect')

    if cmd_path1 and cmd_path2:
        return True
    else:
        sys.stdout.write('\nCRISPRessoPooled requires Bowtie2!')
        sys.stdout.write('\n\nPlease install Bowtie2 and add it to your path following the instructions at: http://bowtie-bio.sourceforge.net/bowtie2/manual.shtml#obtaining-bowtie-2')
        return False

def print_full(x):
    pd.set_option('display.max_rows', len(x))
    pd.set_option('display.max_columns', None)
    pd.set_option('display.width', 2000)
    pd.set_option('display.float_format', '{:20,.2f}'.format)
    pd.set_option('display.max_colwidth', -1)
    print(x)
    pd.reset_option('display.max_rows')
    pd.reset_option('display.max_columns')
    pd.reset_option('display.width')
    pd.reset_option('display.float_format')
    pd.reset_option('display.max_colwidth')

#get n_reads and region data from region fastq file (location is pulled from filename)
def summarize_region_fastq_chunk(input_arr):
    ret_val = []
    for input in input_arr:
#        print('doing region ' + str(input))
        region_fastq, uncompressed_reference = input.split(" ")
        #region format: REGION_chr8_1077_1198.fastq.gz
        #But if the chr has underscores, it could look like this:
        #    REGION_chr8_KI270812v1_alt_1077_1198.fastq.gz
        region_info = os.path.basename(region_fastq).replace('.fastq.gz', '').replace('.fastq', '').split('_')
        chr_string = "_".join(region_info[1:len(region_info)-2]) #in case there are underscores
        region_string='%s:%s-%d' % (chr_string, region_info[-2], int(region_info[-1])-1)
        p = sb.Popen("samtools faidx %s %s | grep -v ^\> | tr -d '\n'" %(uncompressed_reference, region_string), shell=True, stdout=sb.PIPE)
        seq = p.communicate()[0].decode('utf-8')
        p = sb.Popen(('z' if region_fastq.endswith('.gz') else '' ) +"cat < %s | wc -l" % region_fastq, shell=True, stdout=sb.PIPE)
        n_reads = int(float(p.communicate()[0])/4.0)
        ret_val.append([chr_string] + region_info[-2:]+[region_fastq, n_reads, seq])
    return ret_val

#                                                              Consumes  Consumes
# Op  BAM Description                                             query  reference
# M   0   alignment match (can be a sequence match or mismatch)   yes   yes
# I   1   insertion to the reference                              yes   no
# D   2   deletion from the reference                             no    yes
# N   3   skipped region from the reference                       no    yes
# S   4   soft clipping (clipped sequences present in SEQ)        yes   no
# H   5   hard clipping (clipped sequences NOT present in SEQ)    no    no
# P   6   padding (silent deletion from padded reference)         no    no
# =   7   sequence match                                          yes   yes
# X   8   sequence mismatch                                       yes   yes
def get_read_length_from_cigar(cigar_string):
    """
    Given a CIGAR string, return the number of bases consumed from the
    query sequence.
    """
    read_consuming_ops = ("M", "I", "S", "=", "X")
    result = 0
    ops = re.findall(r'(\d+)(\w)', cigar_string)
    for c in ops:
        length, op = c
        if op in read_consuming_ops:
            result += int(length)
    return result

def get_ref_length_from_cigar(cigar_string):
    """
    Given a CIGAR string, return the number of bases consumed from the
    reference sequence.
    """
    read_consuming_ops = ("M", "D", "N", "=", "X")
    result = 0
    ops = re.findall(r'(\d+)(\w)', cigar_string)
    for c in ops:
        length, op = c
        if op in read_consuming_ops:
            result += int(length)
    return result

def get_n_reads_fastq(fastq_filename):
     p = sb.Popen(('z' if fastq_filename.endswith('.gz') else '' ) +"cat < %s | wc -l" % fastq_filename, shell=True, stdout=sb.PIPE)
     n_reads = int(float(p.communicate()[0])/4.0)
     return n_reads

def get_n_reads_bam(bam_filename):
    p = sb.Popen("samtools view -c %s" % bam_filename, shell=True, stdout=sb.PIPE)
    return int(p.communicate()[0])

def get_n_aligned_bam(bam_filename):
    p = sb.Popen("samtools view -F 0x904 -c %s" % bam_filename, shell=True, stdout=sb.PIPE)
    return int(p.communicate()[0])

def get_n_aligned_bam_region(bam_filename, chr_name, chr_start, chr_end):
    p = sb.Popen("samtools view -F 0x904 -c %s %s:%d-%d" %(bam_filename, chr_name, chr_start, chr_end), shell=True, stdout=sb.PIPE)
    return int(p.communicate()[0])

#get a clean name that we can use for a filename
validFilenameChars = "+-_.() %s%s" % (string.ascii_letters, string.digits)

def clean_filename(filename):
    cleanedFilename = unicodedata.normalize('NFKD', filename)
    return ''.join(c for c in cleanedFilename if c in validFilenameChars)

def find_overlapping_genes(row, df_genes):
    df_genes_overlapping=df_genes.loc[(df_genes.chrom==row.chr_id) &
                                     (df_genes.txStart<=row.bpend) &
                                     (row.bpstart<=df_genes.txEnd)]
    genes_overlapping=[]

    for idx_g, row_g in df_genes_overlapping.iterrows():
        if 'name' in row_g.keys() and 'name2' in row_g.keys():
            genes_overlapping.append( '%s (%s)' % (row_g.name2, row_g['name']))
        elif '#name' in row_g.keys() and 'name2' in row_g.keys():
            genes_overlapping.append( '%s (%s)' % (row_g.name2, row_g['#name']))
        elif '#name' in row_g.keys():
            genes_overlapping.append( '%s' % (row_g['#name']))
        elif 'name' in row_g.keys():
            genes_overlapping.append( '%s' % (row_g['name']))
        else:
            genes_overlapping.append( '%s' % (row_g[0]))



    row['gene_overlapping']=','.join(genes_overlapping)

    return row


pd=check_library('pandas')
np=check_library('numpy')

###EXCEPTIONS############################
class FlashException(Exception):
    pass

class TrimmomaticException(Exception):
    pass

class Bowtie2Exception(Exception):
    pass

class AmpliconsNotUniqueException(Exception):
    pass

class AmpliconsNamesNotUniqueException(Exception):
    pass

class NoReadsAlignedException(Exception):
    pass

class DonorSequenceException(Exception):
    pass

class AmpliconEqualDonorException(Exception):
    pass

class SgRNASequenceException(Exception):
    pass

class NTException(Exception):
    pass

class ExonSequenceException(Exception):
    pass


def main():
    try:
        start_time =  datetime.now()
        start_time_string =  start_time.strftime('%Y-%m-%d %H:%M:%S')

        description = ['~~~CRISPRessoPooled~~~', '-Analysis of CRISPR/Cas9 outcomes from POOLED deep sequencing data-']
        pooled_string = r'''
 _______________________
| __  __  __     __ __  |
||__)/  \/  \|  |_ |  \ |
||   \__/\__/|__|__|__/ |
|_______________________|
        '''
        print(CRISPRessoShared.get_crispresso_header(description, pooled_string))

        parser = CRISPRessoShared.getCRISPRessoArgParser(parserTitle = 'CRISPRessoPooled Parameters')
        parser.add_argument('-f', '--amplicons_file', type=str,  help='Amplicons description file. This file is a tab-delimited text file with up to 5 columns (2 required):\
        \nAMPLICON_NAME:  an identifier for the amplicon (must be unique)\nAMPLICON_SEQUENCE:  amplicon sequence used in the experiment\n\
        \nsgRNA_SEQUENCE (OPTIONAL):  sgRNA sequence used for this amplicon without the PAM sequence. Multiple guides can be given separated by commas and not spaces. If not available enter NA.\
        \nEXPECTED_AMPLICON_AFTER_HDR (OPTIONAL): expected amplicon sequence in case of HDR. If not available enter NA.\
        \nCODING_SEQUENCE (OPTIONAL): Subsequence(s) of the amplicon corresponding to coding sequences. If more than one separate them by commas and not spaces. If not available enter NA.', default='')

        #tool specific optional
        parser.add_argument('--gene_annotations', type=str, help='Gene Annotation Table from UCSC Genome Browser Tables (http://genome.ucsc.edu/cgi-bin/hgTables?command=start), \
        please select as table "knownGene", as output format "all fields from selected table" and as file returned "gzip compressed"', default='')
        parser.add_argument('-x', '--bowtie2_index', type=str, help='Basename of Bowtie2 index for the reference genome', default='')
        # rationale for setting the default scores:
        # --end-to-end - no clipping, match bonus -ma is set to 0
        # -N 0 number of mismatches allowed in seed alignment
        # --np 0 where read (or ref have ambiguous character (N)) penalty is 0
        # -mp 3,2 mismatch penalty - set max mismatch to -3 to coincide with the gap extension penalty (2 is the default min mismatch penalty)
        # --score-min L,-5,-3*(1-H) For a given homology score, we allow up to (1-H) mismatches (-3) or gap extensions (-3) and one gap open (-5). This score translates to -5 + -3(1-H)L where L is the sequence length
        parser.add_argument('--bowtie2_options_string', type=str, help='Override options for the Bowtie2 alignment command. By default, this is " --end-to-end -N 0 --np 0 -mp 3,2 --score-min L,-5,-3(1-H)" where H is the default homology score.', default='')
        parser.add_argument('--use_legacy_bowtie2_options_string', help='Use legacy (more stringent) Bowtie2 alignment parameters: " -k 1 --end-to-end -N 0 --np 0 ".', action='store_true')
        parser.add_argument('--min_reads_to_use_region',  type=float, help='Minimum number of reads that align to a region to perform the CRISPResso analysis', default=1000)
        parser.add_argument('--skip_failed',  help='Continue with pooled analysis even if one sample fails', action='store_true')
        parser.add_argument('--skip_reporting_problematic_regions', help='Skip reporting of problematic regions. By default, when both amplicons (-f) and genome (-x) are provided, problematic reads that align to the genome but to positions other than where the amplicons align are reported as problematic', action='store_true')
        parser.add_argument('--crispresso_command', help='CRISPResso command to call', default='CRISPResso')
        parser.add_argument('--compile_postrun_references', help='If set, a file will be produced which compiles the reference sequences of frequent amplicons.', action='store_true')
        parser.add_argument('--compile_postrun_reference_allele_cutoff', type=float, help='Only alleles with at least this percentage frequency in the population will be reported in the postrun analysis. This parameter is given as a percent, so 30 is 30%%.', default=30)
        parser.add_argument('--alternate_alleles', type=str, help='Path to tab-separated file with alternate allele sequences for pooled experiments. This file has the columns "region_name","reference_seqs", and "reference_names" and gives the reference sequences of alternate alleles that will be passed to CRISPResso for each individual region for allelic analysis. Multiple reference alleles and reference names for a given region name are separated by commas (no spaces).', default='')
        parser.add_argument('--limit_open_files_for_demux', help='If set, only one file will be opened during demultiplexing of read alignment locations. This will be slightly slower as the reads must be sorted, but may be necessary if the number of amplicons is greater than the number of files that can be opened due to OS constraints.', action='store_true')
        parser.add_argument('--aligned_pooled_bam', type=str, help='Path to aligned input for CRISPRessoPooled processing. If this parameter is specified, the alignments in the given bam will be used to demultiplex reads. If this parameter is not set (default), input reads provided by --fastq_r1 (and optionally --fastq_r2) will be aligned to the reference genome using bowtie2. If the input bam is given, the corresponding reference fasta must also be given to extract reference genomic sequences via the parameter --bowtie2_index. Note that the aligned reads are paired-end sequenced, they should already be merged into 1 read (e.g. via Flash) before alignment.', default=None)
        parser.add_argument('--demultiplex_only_at_amplicons', help='If set, and an amplicon file (--amplicons_file) and reference sequence (--bowtie2_index) are provided, reads overlapping alignment positions of amplicons will be demultiplexed and assigned to that amplicon. If this flag is not set, the entire genome will be demultiplexed and reads with the same start and stop coordinates as an amplicon will be assigned to that amplicon.', action='store_true')

        args = parser.parse_args()

        crispresso_options = CRISPRessoShared.get_crispresso_options()
        options_to_ignore = {'fastq_r1', 'fastq_r2', 'amplicon_seq', 'amplicon_name', 'output_folder', 'name'}
        crispresso_options_for_pooled = list(crispresso_options-options_to_ignore)

        files_to_remove = []


        info('Checking dependencies...')

        if check_samtools() and check_bowtie2():
            info('All the required dependencies are present!')
        else:
            sys.exit(1)

        #check files
        if args.aligned_pooled_bam is not None:
            CRISPRessoShared.check_file(args.aligned_pooled_bam)
            if args.fastq_r1 != '':
                raise CRISPRessoShared.BadParameterException('Arguments for input fastq cannot be provided when input bam is also provided. Please provide either input reads (--fastq_r1) or input bam alignemnts (--aligned_pooled_bam), but not both.')
            if args.bowtie2_index == '':
                raise CRISPRessoShared.BadParameterException('The bowtie2 index must be provided when the aligned pooled bam is given in order to extract reference sequences for alignment. Please provide the bowtie2 index file with the parameter -x or --bowtie2_index.')
            if args.trim_sequences:
                raise CRISPRessoShared.BadParameterException('Cannot trim input sequences if input bam is provided.')


        elif args.fastq_r1:
            if args.fastq_r1 == '':
                raise CRISPRessoShared.BadParameterException('')
            CRISPRessoShared.check_file(args.fastq_r1)
            if args.fastq_r2:
                CRISPRessoShared.check_file(args.fastq_r2)
        else:
            parser.print_help()
            raise CRISPRessoShared.BadParameterException('Please provide input data for pooled analysis e.g. using the --fastq_r1 parameter.')

        if args.bowtie2_index:
            if (os.path.isfile(args.bowtie2_index+'.1.bt2l')):
                CRISPRessoShared.check_file(args.bowtie2_index+'.1.bt2l')
            else:
                CRISPRessoShared.check_file(args.bowtie2_index+'.1.bt2')


        if args.amplicons_file:
            CRISPRessoShared.check_file(args.amplicons_file)

        if args.gene_annotations:
            CRISPRessoShared.check_file(args.gene_annotations)

        if args.amplicons_file and not args.bowtie2_index:
            RUNNING_MODE='ONLY_AMPLICONS'
            info('Only the Amplicon description file was provided. The analysis will be perfomed using only the provided amplicons sequences.')

        elif args.bowtie2_index and not args.amplicons_file:
            RUNNING_MODE='ONLY_GENOME'
            info('Only the bowtie2 reference genome index file was provided. The analysis will be perfomed using only genomic regions where enough reads align.')
        elif args.bowtie2_index and args.amplicons_file:
            RUNNING_MODE='AMPLICONS_AND_GENOME'
            info('Amplicon description file and bowtie2 reference genome index files provided. The analysis will be perfomed using the reads that are aligned only to the amplicons provided and not to other genomic regions.')
        else:
            error('Please provide the amplicons description file (-f or --amplicons_file option) or the bowtie2 reference genome index file (-x or --bowtie2_index option) or both.')
            sys.exit(1)

        bowtie2_options_string = args.bowtie2_options_string
        if args.bowtie2_options_string == "":
            if args.use_legacy_bowtie2_options_string:
                bowtie2_options_string = '-k 1 --end-to-end -N 0 --np 0'
            else:
                homology_param = -3 * (1-(args.default_min_aln_score/100.0))
                bowtie2_options_string = " --end-to-end -N 0 --np 0 --mp 3,2 --score-min L,-5," + str(homology_param) + " "



        if args.alternate_alleles:
            CRISPRessoShared.check_file(args.alternate_alleles)

        # for computation performed in CRISPRessoPooled (e.g. bowtie alignment, etc) use n_processes_for_pooled
        n_processes_for_pooled = 1
        if args.n_processes == "max":
            n_processes_for_pooled = CRISPRessoMultiProcessing.get_max_processes()
        else:
            n_processes_for_pooled = int(args.n_processes)

        # here, we set args.n_processes as 1 because this value is propagated to sub-CRISPResso runs (not for usage in CRISPRessoWGS)
        args.n_processes = 1

        ####TRIMMING AND MERGING
        get_name_from_fasta=lambda  x: os.path.basename(x).replace('.fastq', '').replace('.gz', '').replace('.fq', '')

        if not args.name:
            if args.aligned_pooled_bam is not None:
                database_id=os.path.basename(args.aligned_pooled_bam).replace(".bam","")
            elif args.fastq_r2!='':
                database_id='%s_%s' % (get_name_from_fasta(args.fastq_r1), get_name_from_fasta(args.fastq_r2))
            else:
                database_id='%s' % get_name_from_fasta(args.fastq_r1)

        else:
            clean_name = CRISPRessoShared.slugify(args.name)
            if args.name != clean_name:
                warn(
                    'The specified name {0} contained invalid characters and was changed to: {1}'.format(
                        args.name, clean_name,
                    ),
                )
            database_id = clean_name



        OUTPUT_DIRECTORY='CRISPRessoPooled_on_%s' % database_id

        if args.output_folder:
            OUTPUT_DIRECTORY=os.path.join(os.path.abspath(args.output_folder), OUTPUT_DIRECTORY)

        _jp=lambda filename: os.path.join(OUTPUT_DIRECTORY, filename) #handy function to put a file in the output directory

        try:
            info('Creating Folder %s' % OUTPUT_DIRECTORY)
            os.makedirs(OUTPUT_DIRECTORY)
            info('Done!')
        except:
            warn('Folder %s already exists.' % OUTPUT_DIRECTORY)

        log_filename=_jp('CRISPRessoPooled_RUNNING_LOG.txt')
        logger.addHandler(logging.FileHandler(log_filename))

        crispresso2_info_file = os.path.join(
            OUTPUT_DIRECTORY, 'CRISPResso2Pooled_info.json',
        )
        crispresso2_info = {'running_info': {}, 'results': {'alignment_stats': {}, 'general_plots': {}}} #keep track of all information for this run to be pickled and saved at the end of the run
        crispresso2_info['running_info']['version'] = CRISPRessoShared.__version__
        crispresso2_info['running_info']['args'] = deepcopy(args)

        crispresso2_info['running_info']['log_filename'] = os.path.basename(log_filename)
        crispresso2_info['running_info']['finished_steps'] = {}

        #keep track of args to see if it is possible to skip computation steps on rerun
        can_finish_incomplete_run = False
        if args.no_rerun:
            if os.path.exists(crispresso2_info_file):
                previous_run_data = CRISPRessoShared.load_crispresso_info(
                    OUTPUT_DIRECTORY,
                )
                if previous_run_data['running_info']['version'] == CRISPRessoShared.__version__:
                    args_are_same = True
                    for arg in vars(args):
                        if arg == "no_rerun" or arg == "debug" or arg == "n_processes":
                            continue
                        if arg not in vars(previous_run_data['running_info']['args']):
                            info('Comparing current run to previous run: old run had argument ' + str(arg) + ' \nRerunning.')
                            args_are_same = False
                        elif str(getattr(previous_run_data['running_info']['args'], arg)) != str(getattr(args, arg)):
                            info('Comparing current run to previous run:\n\told argument ' + str(arg) + ' = ' + str(getattr(previous_run_data['running_info']['args'], arg)) + '\n\tnew argument: ' + str(arg) + ' = ' + str(getattr(args, arg)) + '\nRerunning.')
                            args_are_same = False

                    if args_are_same:
                        if 'end_time_string' in previous_run_data:
                            info('Analysis already completed on %s!'%previous_run_data['running_info']['end_time_string'])
                            sys.exit(0)
                        else:
                            can_finish_incomplete_run = True
                            #add previous run info to this run
                            if 'finished_steps' in previous_run_data['running_info']:
                                for key in previous_run_data['running_info']['finished_steps'].keys():
                                    crispresso2_info['running_info']['finished_steps'][key] = previous_run_data['running_info']['finished_steps'][key]
                                    if args.debug:
                                        info('finished: ' + key)
                else:
                    info('The no_rerun flag is set, but this analysis will be rerun because the existing run was performed using an old version of CRISPResso (' + str(previous_run_data['running_info']['version']) + ').')


        crispresso_cmd_to_write = ' '.join(sys.argv)
        if args.write_cleaned_report:
            cmd_copy = sys.argv[:]
            cmd_copy[0] = 'CRISPRessoPooled'
            for i in range(len(cmd_copy)):
                if os.sep in cmd_copy[i]:
                    cmd_copy[i] = os.path.basename(cmd_copy[i])

            crispresso_cmd_to_write = ' '.join(cmd_copy) #clean command doesn't show the absolute path to the executable or other files
        crispresso2_info['running_info']['command_used'] = crispresso_cmd_to_write

        #write this file early on so we can check the params if we have to rerun
        CRISPRessoShared.write_crispresso_info(
            crispresso2_info_file, crispresso2_info,
        )

        with open(log_filename, 'w+') as outfile:
            outfile.write('CRISPResso version %s\n[Command used]:\n%s\n\n[Execution log]:\n' %(CRISPRessoShared.__version__, crispresso_cmd_to_write))

        info('Processing input')

        # perform read trimming if necessary
        if args.aligned_pooled_bam is not None:
            # don't trim reads in aligned bams
            pass
        # read filtering (for quality) is done at the individual crispresso run
        elif args.fastq_r2 == '':  # single end reads
            # check if we need to trim
            if not args.trim_sequences:
                # create a symbolic link
                symlink_filename = _jp(os.path.basename(args.fastq_r1))
                CRISPRessoShared.force_symlink(os.path.abspath(args.fastq_r1), symlink_filename)
                output_forward_filename = symlink_filename
            else:
                output_forward_filename = _jp('reads.trimmed.fq.gz')
                # Trimming with trimmomatic
                cmd = '%s SE -phred33 %s %s %s >>%s 2>&1'\
                    % (args.trimmomatic_command, args.fastq_r1,
                        output_forward_filename,
                        args.trimmomatic_options_string,
                        log_filename)
                # print cmd
                TRIMMOMATIC_STATUS = sb.call(cmd, shell=True)

                if TRIMMOMATIC_STATUS:
                    raise TrimmomaticException('TRIMMOMATIC failed to run, please check the log file.')

            processed_output_filename = output_forward_filename

        else:  # paired end reads case
            if not args.trim_sequences:
                output_forward_paired_filename = args.fastq_r1
                output_reverse_paired_filename = args.fastq_r2
            else:
                info('Trimming sequences with Trimmomatic...')
                output_forward_paired_filename = _jp('output_forward_paired.fq.gz')
                output_forward_unpaired_filename = _jp('output_forward_unpaired.fq.gz')
                output_reverse_paired_filename = _jp('output_reverse_paired.fq.gz')
                output_reverse_unpaired_filename = _jp('output_reverse_unpaired.fq.gz')

                # Trimming with trimmomatic
                cmd = '%s PE -phred33 %s  %s %s  %s  %s  %s %s >>%s 2>&1'\
                    % (args.trimmomatic_command,
                        args.fastq_r1, args.fastq_r2, output_forward_paired_filename,
                        output_forward_unpaired_filename, output_reverse_paired_filename,
                        output_reverse_unpaired_filename, args.trimmomatic_options_string, log_filename)
                # print cmd
                TRIMMOMATIC_STATUS = sb.call(cmd, shell=True)
                if TRIMMOMATIC_STATUS:
                    raise TrimmomaticException('TRIMMOMATIC failed to run, please check the log file.')

                info('Done!')

            max_overlap_string = ""
            min_overlap_string = ""
            if args.max_paired_end_reads_overlap:
                max_overlap_string = "--max-overlap " + str(args.max_paired_end_reads_overlap)
            if args.min_paired_end_reads_overlap:
                min_overlap_string = "--min-overlap " + str(args.min_paired_end_reads_overlap)
            # Merging with Flash
            info('Merging paired sequences with Flash...')
            cmd = args.flash_command+' --allow-outies %s %s %s %s -z -d %s >>%s 2>&1' %\
                (output_forward_paired_filename,
                 output_reverse_paired_filename,
                 max_overlap_string,
                 min_overlap_string,
                 OUTPUT_DIRECTORY, log_filename)

            if args.debug:
                info('Flash command: %s'%cmd)

            FLASH_STATUS = sb.call(cmd, shell=True)
            if FLASH_STATUS:
                raise FlashException('Flash failed to run, please check the log file.')

            flash_hist_filename = _jp('out.hist')
            flash_histogram_filename = _jp('out.histogram')
            flash_not_combined_1_filename = _jp('out.notCombined_1.fastq.gz')
            flash_not_combined_2_filename = _jp('out.notCombined_2.fastq.gz')

            processed_output_filename = _jp('out.extendedFrags.fastq.gz')

            if args.force_merge_pairs:
                old_flashed_filename = processed_output_filename
                new_merged_filename = _jp('out.forcemerged_uncombined.fastq.gz')
                num_reads_force_merged = CRISPRessoShared.force_merge_pairs(flash_not_combined_1_filename, flash_not_combined_2_filename, new_merged_filename)
                new_output_filename = _jp('out.forcemerged.fastq.gz')
                merge_command = "cat %s %s > %s"%(processed_output_filename, new_merged_filename, new_output_filename)
                MERGE_STATUS = sb.call(merge_command, shell=True)
                if MERGE_STATUS:
                    raise FlashException('Force-merging read pairs failed to run, please check the log file.')
                processed_output_filename = new_output_filename

            info('Done!')

        if can_finish_incomplete_run and 'count_input_reads' in crispresso2_info['running_info']['finished_steps']:
            (N_READS_INPUT, N_READS_AFTER_PREPROCESSING) = crispresso2_info['running_info']['finished_steps']['count_input_reads']
        # count reads
        else:
            if args.aligned_pooled_bam is not None:
                N_READS_INPUT = get_n_reads_bam(args.aligned_pooled_bam)
                N_READS_AFTER_PREPROCESSING = N_READS_INPUT
            else:
                N_READS_INPUT = get_n_reads_fastq(args.fastq_r1)
                N_READS_AFTER_PREPROCESSING = get_n_reads_fastq(processed_output_filename)

            crispresso2_info['running_info']['finished_steps']['count_input_reads'] = (N_READS_INPUT, N_READS_AFTER_PREPROCESSING)
            CRISPRessoShared.write_crispresso_info(
                crispresso2_info_file, crispresso2_info
            )

        # load gene annotation
        if args.gene_annotations:
            info('Loading gene coordinates from annotation file: %s...' % args.gene_annotations)
            try:
                df_genes = pd.read_csv(args.gene_annotations, compression='gzip', sep="\t")
                df_genes.txEnd = df_genes.txEnd.astype(int)
                df_genes.txStart = df_genes.txStart.astype(int)
                df_genes.head()
            except Exception:
                info('Failed to load the gene annotations file.')

<<<<<<< HEAD
        # possible column names accepted in amplicon input file
        amplicon_input_column_names = ['amplicon_name', 'amplicon_seq', 'guide_seq', 'expected_hdr_amplicon_seq', 'coding_seq',
                     'prime_editing_pegRNA_spacer_seq', 'prime_editing_nicking_guide_seq',
                     'prime_editing_pegRNA_extension_seq', 'prime_editing_pegRNA_scaffold_seq',
                     'prime_editing_pegRNA_scaffold_min_match_length', 'prime_editing_override_prime_edited_ref_seq',
                     'quantification_window_coordinates', 'quantification_window_size', 'quantification_window_center']
=======
>>>>>>> 71a0c9bb
        if RUNNING_MODE == 'ONLY_AMPLICONS' or RUNNING_MODE == 'AMPLICONS_AND_GENOME':

            # open amplicons file
            with open(args.amplicons_file, 'r') as amplicons_fin:
<<<<<<< HEAD
                head_line = amplicons_fin.readline().strip()
=======
                head_line = amplicons_fin.readline()
>>>>>>> 71a0c9bb
                while head_line[0] == "#":  # read past comments
                    head_line = amplicons_fin.readline()
                header_els = head_line.split('\t')

<<<<<<< HEAD
            head_lookup = CRISPRessoShared.get_crispresso_options_lookup()  # dict of qwc -> quantification_window_coordinates
            head_lookup['sgRNA'] = 'guide_seq'
            head_lookup['Expected_HDR'] = 'expected_hdr_amplicon_seq'

=======
            names = ['Amplicon_Name', 'Amplicon_Sequence', 'sgRNA', 'Expected_HDR', 'Coding_sequence',
                     'prime_editing_pegRNA_spacer_seq', 'prime_editing_nicking_guide_seq',
                     'prime_editing_pegRNA_extension_seq', 'prime_editing_pegRNA_scaffold_seq',
                     'prime_editing_pegRNA_scaffold_min_match_length', 'prime_editing_override_prime_edited_ref_seq',
                     'qwc']
>>>>>>> 71a0c9bb
            headers = []
            has_header = True
            for head in header_els:
                # Header based on header provided
<<<<<<< HEAD
                # Look up long name (e.g. qwc -> quantification_window_coordinates)
                long_head = head
                if head in head_lookup:
                    long_head = head_lookup[head]

                match = difflib.get_close_matches(long_head, amplicon_input_column_names, n=1)
=======
                match = difflib.get_close_matches(head, names, n=1)
>>>>>>> 71a0c9bb
                if not match:
                    has_header = False
                    warn('Unable to find matches for header values. Using the default header values and order.')
                    break
                if args.debug:
                    info(f'Matching header {head} with {match[0]}.')
                headers.append(match[0])
            if not has_header:
                # Default header
                headers = []
                for i in range(len(header_els)):
<<<<<<< HEAD
                    headers.append(amplicon_input_column_names[i])
=======
                    headers.append(names[i])
>>>>>>> 71a0c9bb

            if args.debug:
                info(f'Header variable names in order: {headers}')

            # load and validate template file
<<<<<<< HEAD
            df_template = pd.read_csv(args.amplicons_file, names=headers, comment='#', sep='\t', dtype={'amplicon_name':str})
=======
            df_template = pd.read_csv(args.amplicons_file, names=headers, comment='#', sep='\t', dtype={'Amplicon_Name':str})
>>>>>>> 71a0c9bb

            if has_header or str(df_template.iloc[0, 1]).lower() == "amplicon_sequence":
                df_template.drop(0, axis=0, inplace=True)
                info('Detected header in amplicon file.')


            #remove empty amplicons/lines
<<<<<<< HEAD
            df_template.dropna(subset=['amplicon_seq'], inplace=True)
            df_template.dropna(subset=['amplicon_name'], inplace=True)

            df_template.amplicon_seq=df_template.amplicon_seq.apply(CRISPRessoShared.capitalize_sequence)
            if 'expected_hdr_amplicon_seq' in df_template.columns:
                df_template.expected_hdr_amplicon_seq=df_template.expected_hdr_amplicon_seq.apply(CRISPRessoShared.capitalize_sequence)
            if 'guide_seq' in df_template.columns:
                df_template.guide_seq=df_template.guide_seq.apply(CRISPRessoShared.capitalize_sequence)
            if 'coding_seq' in df_template.columns:
                df_template.coding_seq=df_template.coding_seq.apply(CRISPRessoShared.capitalize_sequence)

            if not len(df_template.amplicon_seq.unique())==df_template.shape[0]:
                duplicated_entries = df_template.amplicon_seq[df_template.amplicon_seq.duplicated()]
                raise Exception('The amplicon sequences must be distinct! (Duplicated entries: ' + str(duplicated_entries.values) + ')')

            if not len(df_template.amplicon_name.unique())==df_template.shape[0]:
                duplicated_entries = df_template.amplicon_name[df_template.Name.duplicated()]
                raise Exception('The amplicon names must be distinct! (Duplicated names: ' + str(duplicated_entries.values) + ')')

            df_template=df_template.set_index('amplicon_name')
            df_template.index=df_template.index.to_series().str.replace(' ', '_')

            for idx, row in df_template.iterrows():
                wrong_nt=CRISPRessoShared.find_wrong_nt(row.amplicon_seq)
                if wrong_nt:
                    raise NTException('The amplicon sequence %s contains wrong characters:%s' % (idx, ' '.join(wrong_nt)))

                if 'guide_seq' in df_template.columns and not pd.isnull(row.guide_seq):
                    cut_points = []
                    guides = row.guide_seq.strip().upper().split(',')
=======
            df_template.dropna(subset=['Amplicon_Sequence'], inplace=True)
            df_template.dropna(subset=['Amplicon_Name'], inplace=True)

            df_template.Amplicon_Sequence=df_template.Amplicon_Sequence.apply(CRISPRessoShared.capitalize_sequence)
            if 'Expected_HDR' in df_template.columns:
                df_template.Expected_HDR=df_template.Expected_HDR.apply(CRISPRessoShared.capitalize_sequence)
            if 'sgRNA' in df_template.columns:
                df_template.sgRNA=df_template.sgRNA.apply(CRISPRessoShared.capitalize_sequence)
            if 'Coding_sequence' in df_template.columns:
                df_template.Coding_sequence=df_template.Coding_sequence.apply(CRISPRessoShared.capitalize_sequence)

            if not len(df_template.Amplicon_Sequence.unique())==df_template.shape[0]:
                duplicated_entries = df_template.Amplicon_Sequence[df_template.Amplicon_Sequence.duplicated()]
                raise Exception('The amplicon sequences must be distinct! (Duplicated entries: ' + str(duplicated_entries.values) + ')')

            if not len(df_template.Amplicon_Name.unique())==df_template.shape[0]:
                duplicated_entries = df_template.Amplicon_Name[df_template.Name.duplicated()]
                raise Exception('The amplicon names must be distinct! (Duplicated names: ' + str(duplicated_entries.values) + ')')

            df_template=df_template.set_index('Amplicon_Name')
            df_template.index=df_template.index.to_series().str.replace(' ', '_')

            for idx, row in df_template.iterrows():
                wrong_nt=CRISPRessoShared.find_wrong_nt(row.Amplicon_Sequence)
                if wrong_nt:
                    raise NTException('The amplicon sequence %s contains wrong characters:%s' % (idx, ' '.join(wrong_nt)))

                if 'sgRNA' in df_template.columns and not pd.isnull(row.sgRNA):
                    cut_points = []
                    guides = row.sgRNA.strip().upper().split(',')
>>>>>>> 71a0c9bb
                    guide_qw_centers = CRISPRessoShared.set_guide_array(args.quantification_window_center, guides, 'guide quantification center')
                    for idx, current_guide_seq in enumerate(guides):

                        wrong_nt = CRISPRessoShared.find_wrong_nt(current_guide_seq)
                        if wrong_nt:
                            raise NTException('The sgRNA sequence %s contains wrong characters:%s'  % (current_guide_seq, ' '.join(wrong_nt)))

                        offset_fw=guide_qw_centers[idx]+len(current_guide_seq)-1
                        offset_rc=(-guide_qw_centers[idx])-1
                        cut_points+=[m.start() + offset_fw for \
                                    m in re.finditer(current_guide_seq,  row.amplicon_seq)]+[m.start() + offset_rc for m in re.finditer(CRISPRessoShared.reverse_complement(current_guide_seq),  row.amplicon_seq)]

                    if not cut_points:
                        warn('\nThe guide sequence/s provided: %s is(are) not present in the amplicon sequence:%s! \nNOTE: The guide will be ignored for the analysis. Please check your input!' % (row.guide_seq, row.amplicon_seq))
                        df_template.iloc[idx,df_template.columns.get_loc('guide_seq')] = ''



        if RUNNING_MODE=='ONLY_AMPLICONS':
            #create a fasta file with all the amplicons
            amplicon_fa_filename=_jp('AMPLICONS.fa')
            fastq_gz_amplicon_filenames=[]
            with open(amplicon_fa_filename, 'w+') as outfile:
                for idx, row in df_template.iterrows():
                    if row['amplicon_seq']:
                        outfile.write('>%s\n%s\n' %(clean_filename('AMPL_'+idx), row['amplicon_seq']))

                        #create place-holder fastq files
                        fastq_gz_amplicon_filenames.append(_jp('%s.fastq.gz' % clean_filename('AMPL_'+idx)))
                        open(fastq_gz_amplicon_filenames[-1], 'w+').close()

            df_template['Demultiplexed_fastq.gz_filename']=fastq_gz_amplicon_filenames
            info('Creating a custom index file with all the amplicons...')
            custom_index_filename=_jp('CUSTOM_BOWTIE2_INDEX')
            sb.call('bowtie2-build %s %s >>%s 2>&1' %(amplicon_fa_filename, custom_index_filename, log_filename), shell=True)


            #align the file to the amplicons (MODE 1)
            info('Align reads to the amplicons...')
            bam_filename_amplicons= _jp('CRISPResso_AMPLICONS_ALIGNED.bam')
            aligner_command= 'bowtie2 -x %s -p %s %s -U %s 2>>%s | samtools view -bS - > %s' %(custom_index_filename, n_processes_for_pooled, bowtie2_options_string, processed_output_filename, log_filename, bam_filename_amplicons)


            info('Alignment command: ' + aligner_command)
            sb.call(aligner_command, shell=True)

            N_READS_ALIGNED = get_n_aligned_bam(bam_filename_amplicons)

            if args.limit_open_files_for_demux:
                bam_iter = CRISPRessoShared.get_command_output(
                    '(samtools sort {bam_file} | samtools view -F 4) 2>> {log_file}'.format(
                        bam_file=bam_filename_amplicons,
                        log_file=log_filename,
                    ),
                )
                curr_file, curr_chr = None, None
                for bam_line in bam_iter:
                    bam_line_els = bam_line.split('\t')
                    if len(bam_line_els) < 9:
                        if args.debug:
                            info('ERROR got unexpected line from bam: {0} with els: {1}'.format(
                                bam_line, str(bam_line_els),
                            ))
                        continue
                    line_chr = bam_line_els[2]

                    # at the first line open new file, or at next amplicon
                    # close previous file and open new one
                    if curr_chr != line_chr:
                        if curr_file is not None:
                            curr_file.close()
                        curr_file = gzip.open(
                            _jp('{0}.fastq.gz'.format(line_chr)),
                            'wt',
                        )
                    curr_file.write('@{read_name}\n{seq}\n+\n{qual}\n'.format(
                        read_name=bam_line_els[0],
                        seq=bam_line_els[9],
                        qual=bam_line_els[10],
                    ))
                    curr_chr = line_chr
                if curr_file is not None:
                    curr_file.close()
            else:
                s1 = r"samtools view -F 4 %s 2>>%s | grep -v ^'@'" % (bam_filename_amplicons,log_filename)
                s2 = r'''|awk '{ gzip_filename=sprintf("gzip >> OUTPUTPATH%s.fastq.gz",$3);\
                print "@"$1"\n"$10"\n+\n"$11  | gzip_filename;}' '''

                cmd = s1+s2.replace('OUTPUTPATH', _jp(''))
                sb.call(cmd, shell=True)

            alternate_alleles = {}
            if args.alternate_alleles:
                with open(args.alternate_alleles, 'r') as alt_in:
                    alt_head_els = alt_in.readline().lower().rstrip().split("\t")
                    region_name_ind = 0
                    allele_seq_ind = 1
                    allele_name_ind = 2
                    if 'region_name' in alt_head_els:
                        region_name_ind = alt_head_els.index('region_name')
                    else:
                        alt_in.seek(0, 0) #start at beginning of file -- no header
                    if 'reference_seqs' in alt_head_els:
                        allele_seq_ind = alt_head_els.index('reference_seqs')
                    if 'reference_names' in alt_head_els:
                        allele_name_ind = alt_head_els.index('reference_names')
                    for line in alt_in:
                        line_els = line.rstrip().split("\t")
                        alternate_alleles[line_els[region_name_ind]] = (line_els[allele_seq_ind], line_els[allele_name_ind])

            info('Demultiplex reads and run CRISPResso on each amplicon...')
            n_reads_aligned_amplicons=[]
            crispresso_cmds = []
            for idx, row in df_template.iterrows():
                this_n_reads = get_n_reads_fastq(row['Demultiplexed_fastq.gz_filename'])
                n_reads_aligned_amplicons.append(this_n_reads)
                info('\n Processing:%s with %d reads'%(idx,this_n_reads))
                this_amp_seq = row['amplicon_seq']
                this_amp_name_string = ""
                if idx in alternate_alleles:
                    new_refs, new_names = alternate_alleles[idx]
                    this_amp_seq = new_refs
                    this_amp_name_string = "-an " + new_names

                crispresso_cmd= args.crispresso_command + ' -r1 %s -a %s %s -o %s --name %s' % (row['Demultiplexed_fastq.gz_filename'], this_amp_seq, this_amp_name_string, OUTPUT_DIRECTORY, idx)

<<<<<<< HEAD
                if n_reads_aligned_amplicons[-1] > args.min_reads_to_use_region:
                    this_run_args = deepcopy(args)
                    for column_name in amplicon_input_column_names:
                        if column_name in df_template.columns and row[column_name] and not pd.isnull(row[column_name]):
                            setattr(this_run_args, column_name, row[column_name])

                    crispresso_cmd = CRISPRessoShared.propagate_crispresso_options(crispresso_cmd, crispresso_options_for_pooled, this_run_args)
=======
                if n_reads_aligned_amplicons[-1]>args.min_reads_to_use_region:
                    if 'sgRNA' in df_template.columns and ['sgRNA'] and not pd.isnull(row['sgRNA']):
                        crispresso_cmd += ' -g %s' % row['sgRNA']

                    if 'Expected_HDR' in df_template.columns and row['Expected_HDR'] and not pd.isnull(
                            row['Expected_HDR']):
                        crispresso_cmd += ' -e %s' % row['Expected_HDR']

                    if 'Coding_sequence' in df_template.columns and row['Coding_sequence'] and not pd.isnull(
                            row['Coding_sequence']):
                        crispresso_cmd += ' -c %s' % row['Coding_sequence']

                    if 'prime_editing_pegRNA_spacer_seq' in df_template.columns and row[
                        'prime_editing_pegRNA_spacer_seq'] and not pd.isnull(
                            row['prime_editing_pegRNA_spacer_seq']):
                        crispresso_cmd += ' --prime_editing_pegRNA_spacer_seq %s' % row[
                            'prime_editing_pegRNA_spacer_seq']

                    if 'prime_editing_nicking_guide_seq' in df_template.columns and row[
                        'prime_editing_nicking_guide_seq'] and not pd.isnull(
                            row['prime_editing_nicking_guide_seq']):
                        crispresso_cmd += ' --prime_editing_nicking_guide_seq %s' % row[
                            'prime_editing_nicking_guide_seq']

                    if 'prime_editing_pegRNA_extension_seq' in df_template.columns and row[
                        'prime_editing_pegRNA_extension_seq'] and not pd.isnull(row[
                                                                                    'prime_editing_pegRNA_extension_seq']):
                        crispresso_cmd += ' --prime_editing_pegRNA_extension_seq %s' % row[
                            'prime_editing_pegRNA_extension_seq']

                    if 'prime_editing_pegRNA_scaffold_seq' in df_template.columns and row[
                        'prime_editing_pegRNA_scaffold_seq'] and not pd.isnull(row[
                                                                                   'prime_editing_pegRNA_scaffold_seq']):
                        crispresso_cmd += ' --prime_editing_pegRNA_scaffold_seq %s' % row[
                            'prime_editing_pegRNA_scaffold_seq']

                    if 'prime_editing_pegRNA_scaffold_min_match_length' in df_template.columns and row[
                        'prime_editing_pegRNA_scaffold_min_match_length'] and not pd.isnull(row[
                                                                                                'prime_editing_pegRNA_scaffold_min_match_length']):
                        crispresso_cmd += ' --prime_editing_pegRNA_scaffold_min_match_length %s' % row[
                            'prime_editing_pegRNA_scaffold_min_match_length']

                    if 'prime_editing_override_prime_edited_ref_seq' in df_template.columns and row[
                        'prime_editing_override_prime_edited_ref_seq'] and not pd.isnull(row[
                                                                                             'prime_editing_override_prime_edited_ref_seq']):
                        crispresso_cmd += ' --prime_editing_override_prime_edited_ref_seq %s' % row[
                            'prime_editing_override_prime_edited_ref_seq']

                    if 'qwc' in df_template.columns and row['qwc'] and not pd.isnull(row['qwc']):
                        crispresso_cmd += ' --qwc %s' % row['qwc']

                    crispresso_cmd=CRISPRessoShared.propagate_crispresso_options(crispresso_cmd, crispresso_options_for_pooled, args)
>>>>>>> 71a0c9bb
                    crispresso_cmds.append(crispresso_cmd)

                else:
                    warn('Skipping amplicon [%s] because no reads align to it\n'% idx)

            CRISPRessoMultiProcessing.run_crispresso_cmds(crispresso_cmds, n_processes_for_pooled, 'amplicon', args.skip_failed)

            df_template['n_reads']=n_reads_aligned_amplicons
            df_template['n_reads_aligned_%']=df_template['n_reads']/float(N_READS_ALIGNED)*100
            df_template.fillna('NA').to_csv(_jp('REPORT_READS_ALIGNED_TO_AMPLICONS.txt'), sep='\t')



        if RUNNING_MODE=='AMPLICONS_AND_GENOME':
            info('Mapping amplicons to the reference genome...')

            filename_amplicon_aligned_locations = _jp('CRISPResso_amplicon_aligned_locations.txt')
            filename_aligned_amplicons_sam = _jp('CRISPResso_amplicons_aligned.sam')
            filename_aligned_amplicons_sam_log = _jp('CRISPResso_amplicons_aligned.sam.log')
            filename_amplicon_seqs_fasta = _jp('CRISPResso_amplicons_to_align.fa')

            if can_finish_incomplete_run and 'mapping_amplicons_to_reference_genome' in crispresso2_info['running_info']['finished_steps']:
                info('Reading previously-computed alignment of amplicons to genome')
                additional_columns_df = pd.read_csv(filename_amplicon_aligned_locations, sep="\t")
<<<<<<< HEAD
                additional_columns_df.set_index('amplicon_name', inplace=True)
=======
                additional_columns_df.set_index('Amplicon_Name', inplace=True)
>>>>>>> 71a0c9bb
            else:
                #write amplicons as fastq for alignment
                with open(filename_amplicon_seqs_fasta, 'w') as fastas:
                    for idx, row in df_template.iterrows():
                        fastas.write('>%s\n%s\n'%(idx, row.amplicon_seq))

                aligner_command= 'bowtie2 -x %s -p %s %s -f -U %s --no-hd --no-sq 2> %s > %s ' %(args.bowtie2_index, n_processes_for_pooled, bowtie2_options_string, \
                    filename_amplicon_seqs_fasta, filename_aligned_amplicons_sam_log, filename_aligned_amplicons_sam)
                bowtie_status=sb.call(aligner_command, shell=True)
                if bowtie_status:
                        raise Bowtie2Exception('Bowtie2 failed to align amplicons to the genome, please check the output file.')

                additional_columns = []
                with open (filename_aligned_amplicons_sam) as aln:
                    for line in aln.readlines():
                        line_els = line.split("\t")
                        if line_els[2] == "*":
                            info('The amplicon [%s] is not mappable to the reference genome provided!' % idx )
                            additional_columns.append([line_els[0], 'NOT_ALIGNED', 0, -1, '+', ''])
                        else:
                            aln_len = get_ref_length_from_cigar(line_els[5])
                            seq_start = int(line_els[3])
                            seq_stop = seq_start + aln_len
                            strand = "-" if (int(line_els[1]) & 0x10) else "+"
                            additional_columns.append([line_els[0], line_els[2], seq_start, seq_stop, strand, line_els[9]])
                            info('The amplicon [%s] was mapped to: %s:%d-%d ' % (line_els[0], line_els[2], seq_start, seq_stop))
<<<<<<< HEAD
                additional_columns_df = pd.DataFrame(additional_columns, columns=['amplicon_name', 'chr_id', 'bpstart', 'bpend', 'strand', 'reference_seq']).set_index('amplicon_name')
                additional_columns_df.to_csv(filename_amplicon_aligned_locations, sep="\t", index_label='amplicon_name')
=======
                additional_columns_df = pd.DataFrame(additional_columns, columns=['Amplicon_Name', 'chr_id', 'bpstart', 'bpend', 'strand', 'Reference_Sequence']).set_index('Amplicon_Name')
                additional_columns_df.to_csv(filename_amplicon_aligned_locations, sep="\t", index_label='Amplicon_Name')
>>>>>>> 71a0c9bb

                crispresso2_info['running_info']['finished_steps']['mapping_amplicons_to_reference_genome'] = True
                CRISPRessoShared.write_crispresso_info(
                    crispresso2_info_file, crispresso2_info
                )

            files_to_remove.append(filename_amplicon_seqs_fasta)
            files_to_remove.append(filename_aligned_amplicons_sam)

            df_template=df_template.join(additional_columns_df)

            df_template.bpstart=df_template.bpstart.astype(int)
            df_template.bpend=df_template.bpend.astype(int)

            #Check reference is the same otherwise throw a warning
            for idx, row in df_template.iterrows():
                if row.amplicon_seq != row.reference_seq and row.amplicon_seq != CRISPRessoShared.reverse_complement(row.reference_seq):
                    warn('The amplicon sequence %s provided:\n%s\n\nis different from the reference sequence(both strands):\n\n%s\n\n%s\n' %(row.name, row.amplicon_seq, row.amplicon_seq, CRISPRessoShared.reverse_complement(row.amplicon_seq)))


        if RUNNING_MODE=='ONLY_GENOME' or RUNNING_MODE=='AMPLICONS_AND_GENOME':

            ###HERE we recreate the uncompressed genome file if not available###

            #check you have all the files for the genome and create a fa idx for samtools

            uncompressed_reference=args.bowtie2_index+'.fa'

            #if not os.path.exists(GENOME_LOCAL_FOLDER):
            #    os.mkdir(GENOME_LOCAL_FOLDER)

            if os.path.exists(uncompressed_reference):
                info('The uncompressed reference fasta file for %s is already present! Skipping generation.' % args.bowtie2_index)
            else:
                #uncompressed_reference=os.path.join(GENOME_LOCAL_FOLDER,'UNCOMPRESSED_REFERENCE_FROM_'+args.bowtie2_index.replace('/','_')+'.fa')
                info('Extracting uncompressed reference from the provided bowtie2 index since it is not available... Please be patient!')

                cmd_to_uncompress='bowtie2-inspect %s > %s 2>>%s' % (args.bowtie2_index, uncompressed_reference, log_filename)
                sb.call(cmd_to_uncompress, shell=True)

                info('Indexing fasta file with samtools...')
                #!samtools faidx {uncompressed_reference}
                sb.call('samtools faidx %s 2>>%s ' % (uncompressed_reference, log_filename), shell=True)

        # align reads to the genome in an unbiased way
        if RUNNING_MODE=='ONLY_GENOME' or RUNNING_MODE=='AMPLICONS_AND_GENOME':
            bam_filename_genome = _jp('%s_GENOME_ALIGNED.bam' % database_id)
            # if input bam is provided, don't align reads to the genome and use that bam
            if args.aligned_pooled_bam is not None:
                bam_filename_genome = args.aligned_pooled_bam

            if can_finish_incomplete_run and 'n_reads_aligned_genome' in crispresso2_info['running_info']['finished_steps']:
                info('Using previously-computed alignment of reads to genome')
                N_READS_ALIGNED = crispresso2_info['running_info']['finished_steps']['n_reads_aligned_genome']
            # if aligned bam is provided, count reads aligned to genome
            elif args.aligned_pooled_bam is not None:
                def rreplace(s, old, new):
                    li = s.rsplit(old)
                    return new.join(li)
                if os.path.exists(rreplace(args.aligned_pooled_bam, ".bam", ".bai")) or os.path.exists(args.aligned_pooled_bam+'.bai'):
                    info('Index file for input .bam file exists, skipping generation.')
                else:
                    info('Index file for input .bam file does not exist. Generating bam index file.')
                    sb.call('samtools index %s' % bam_filename_genome, shell=True)

                N_READS_ALIGNED = get_n_aligned_bam(bam_filename_genome)
                # save progress up to this point
                crispresso2_info['running_info']['finished_steps']['n_reads_aligned_genome'] = N_READS_ALIGNED
                CRISPRessoShared.write_crispresso_info(
                    crispresso2_info_file, crispresso2_info,
                )
            # otherwise, align reads to the genome and count reads
            else:
                info('Aligning reads to the provided genome index...')
                aligner_command = 'bowtie2 -x %s -p %s %s -U %s 2>>%s| samtools view -bS - | samtools sort -@ %d - -o %s' %(args.bowtie2_index, n_processes_for_pooled,
                    bowtie2_options_string, processed_output_filename, log_filename, n_processes_for_pooled, bam_filename_genome)
                if args.debug:
                    info('Aligning with command: ' + aligner_command)
                sb.call(aligner_command, shell=True)

                sb.call('samtools index %s' % bam_filename_genome, shell=True)

                N_READS_ALIGNED = get_n_aligned_bam(bam_filename_genome)

                # save progress up to this point
                crispresso2_info['running_info']['finished_steps']['n_reads_aligned_genome'] = N_READS_ALIGNED
                CRISPRessoShared.write_crispresso_info(
                    crispresso2_info_file, crispresso2_info,
                )

            MAPPED_REGIONS = _jp('MAPPED_REGIONS/')
            REPORT_ALL_DEPTH = _jp('REPORT_READS_ALIGNED_TO_GENOME_ALL_DEPTHS.txt')

            if can_finish_incomplete_run and 'genome_demultiplexing' in crispresso2_info['running_info']['finished_steps'] and os.path.isfile(REPORT_ALL_DEPTH):
                info('Using previously-computed demultiplexing of genomic reads')
                df_all_demux = pd.read_csv(REPORT_ALL_DEPTH, sep='\t')
                df_all_demux['loc'] = df_all_demux['chr_id']+' ' + df_all_demux['start'].apply(str) + ' '+df_all_demux['end'].apply(str)
                df_all_demux.set_index(['loc'], inplace=True)
            else:
                #REDISCOVER LOCATIONS and DEMULTIPLEX READS

                # first get rid of all files in the output directory
                if os.path.exists(MAPPED_REGIONS):
                    info('Deleting partially-completed demultiplexing in %s...'%MAPPED_REGIONS)
                    cmd = "rm -rf %s" % MAPPED_REGIONS
                    p = sb.call(cmd, shell=True)

                # make the output directory
                os.mkdir(MAPPED_REGIONS)

                # if we should only demultiplex where amplicons aligned... (as opposed to the whole genome)
                if RUNNING_MODE=='AMPLICONS_AND_GENOME' and args.demultiplex_only_at_amplicons:
                    s1 = r'''samtools view -F 0x0004 %s __REGIONCHR__:__REGIONSTART__-__REGIONEND__ 2>>%s |''' % (bam_filename_genome, log_filename)+\
                    r'''awk 'BEGIN{OFS="\t";num_records=0;fastq_filename="__OUTPUTPATH__REGION___REGIONCHR_____REGIONSTART_____REGIONEND__.fastq";} \
                        { \
                            print "@"$1"\n"$10"\n+\n"$11 > fastq_filename; \
                            num_records++; \
                        } \
                    END{ \
                      close(fastq_filename); \
                      system("gzip -f "fastq_filename);  \
                      record_log_str = "__REGIONCHR__\t__REGIONSTART__\t__REGIONEND__\t"num_records"\t"fastq_filename".gz\n"; \
                        print(record_log_str); \
                    } \
                    ' >> __DEMUX_LOGFILENAME__ '''
                    cmd = (s1).replace('__OUTPUTPATH__', MAPPED_REGIONS)
                    cmd = cmd.replace("__MIN_READS__", str(args.min_reads_to_use_region))
                    with open(REPORT_ALL_DEPTH, 'w') as f:
                        f.write('chr_id\tstart\tend\tnumber of reads\toutput filename\n')
                    cmd = cmd.replace("__DEMUX_LOGFILENAME__", REPORT_ALL_DEPTH)

                    info('Preparing to demultiplex reads aligned to positions overlapping amplicons in the genome...')
                    # make command for each amplicon

                    chr_commands = []
                    for idx, row in df_template.iterrows():
                        chr_commands.append(cmd.replace('__REGIONCHR__', str(row.chr_id)).replace('__REGIONSTART__',str(row.bpstart)).replace('__REGIONEND__',str(row.bpend)))

                # if we should demultiplex everwhere (not just where amplicons aligned)
                else:
                    # next, create the general demux command
                    # variables like __CHR__ will be subbed out below for each iteration
                    s1 = r'''samtools view -F 0x0004 %s __CHR____REGION__ 2>>%s |''' % (bam_filename_genome, log_filename) + \
                    r'''awk 'BEGIN {OFS="\t"} {bpstart=$4;  bpend=bpstart; split ($6,a,"[MIDNSHP]"); n=0;\
                    for (i=1; i in a; i++){\
                        n+=1+length(a[i]);\
                        if (substr($6,n,1)=="S"){\
                            if (bpend==$4)\
                                bpstart-=a[i];\
                            else \
                                bpend+=a[i]; \
                            }\
                        else if( (substr($6,n,1)!="I")  && (substr($6,n,1)!="H") )\
                                bpend+=a[i];\
                        }\
                        if (($2 % 32)>=16)\
                            print $3,bpstart,bpend,"-",$1,$10,$11;\
                        else\
                            print $3,bpstart,bpend,"+",$1,$10,$11;}' | '''

                    s2 = r'''  sort -k1,1 -k2,2n  | awk \
                     'BEGIN{chr_id="NA";bpstart=-1;bpend=-1; fastq_filename="NA";num_records=0;fastq_records="";fastq_record_sep="";record_log_str = ""}\
                    { if ( (chr_id!=$1) || (bpstart!=$2) || (bpend!=$3) )\
                        {\
                        if (fastq_filename!="NA") {if (num_records < __MIN_READS__){\
                            record_log_str = record_log_str chr_id"\t"bpstart"\t"bpend"\t"num_records"\tNA\n"} \
                    else{print(fastq_records)>fastq_filename;close(fastq_filename); system("gzip -f "fastq_filename); record_log_str = record_log_str chr_id"\t"bpstart"\t"bpend"\t"num_records"\t"fastq_filename".gz\n"} \
                        }\
                        chr_id=$1; bpstart=$2; bpend=$3;\
                        fastq_filename=sprintf("__OUTPUTPATH__REGION_%s_%s_%s.fastq",$1,$2,$3);\
                        num_records = 0;\
                        fastq_records="";\
                        fastq_record_sep="";\
                        }\
                    fastq_records=fastq_records fastq_record_sep "@"$5"\n"$6"\n+\n"$7; \
                    fastq_record_sep="\n"; \
                    num_records++; \
                    } \
                    END{ \
                        if (fastq_filename!="NA") {if (num_records < __MIN_READS__){\
                            record_log_str = record_log_str chr_id"\t"bpstart"\t"bpend"\t"num_records"\tNA\n"} \
                    else{printf("%s",fastq_records)>fastq_filename;close(fastq_filename); system("gzip -f "fastq_filename); record_log_str = record_log_str chr_id"\t"bpstart"\t"bpend"\t"num_records"\t"fastq_filename".gz\n"} \
                        }\
                        print(record_log_str) \
                    }\
                    ' >> __DEMUX_LOGFILENAME__ '''
                    cmd = (s1+s2).replace('__OUTPUTPATH__', MAPPED_REGIONS)
                    cmd = cmd.replace("__MIN_READS__", str(args.min_reads_to_use_region))
                    with open(REPORT_ALL_DEPTH, 'w') as f:
                        f.write('chr_id\tstart\tend\tnumber of reads\toutput filename\n')
                    cmd = cmd.replace("__DEMUX_LOGFILENAME__", REPORT_ALL_DEPTH)

                    info('Preparing to demultiplex reads aligned to the genome...')
                    # next, get all of the chromosome names (for parallelization)
                    enumerate_chr_cmd = "samtools view -H %s" % bam_filename_genome
                    p = sb.Popen(enumerate_chr_cmd, shell=True, stdout=sb.PIPE)
                    chr_lines = p.communicate()[0].decode('utf-8').split("\n")
                    chrs = []
                    chr_lens = {}
                    for chr_line in chr_lines:
                        m = re.match(r'@SQ\s+SN:(\S+)\s+LN:(\d+)', chr_line)
                        if m:
                            chrs.append(m.group(1))
                            chr_lens[m.group(1)] = int(m.group(2))

                    chr_commands = []
                    for chr_str in chrs:
                        chr_cmd = cmd.replace('__CHR__', chr_str)
                        # if we have a lot of reads, split up the chrs too
                        # with a step size of 10M, there are about 220 regions in hg19
                        # with a step size of 5M, there are about 368 regions in hg19
                        chr_step_size = 5000000 #step size for splitting up chrs
                        chr_len = chr_lens[chr_str]
                        if N_READS_ALIGNED > 10000000 and chr_len > chr_step_size*2:
                            curr_pos = 0
                            curr_end = curr_pos + chr_step_size
                            while curr_end < chr_len:
                                # make sure there aren't any reads at this breakpoint
                                n_reads_at_end = get_n_aligned_bam_region(bam_filename_genome, chr_str, curr_end-5, curr_end+5)
                                while n_reads_at_end > 0:
                                    curr_end += 500  # look for another place with no reads
                                    if curr_end >= curr_pos:
                                        curr_end = chr_len
                                        break
                                    n_reads_at_end = get_n_aligned_bam_region(bam_filename_genome, chr_str, curr_end-5, curr_end+5)

                                chr_commands.append(chr_cmd.replace("__REGION__", ":%d-%d "%(curr_pos, curr_end)))
                                curr_pos = curr_end
                                curr_end = curr_pos + chr_step_size
                            if curr_end < chr_len:
                                chr_commands.append(chr_cmd.replace("__REGION__", ":%d-%d "%(curr_pos, chr_len)))

                        else:
                            # otherwise do the whole chromosome
                            chr_commands.append(chr_cmd.replace("__REGION__", ""))

                if args.debug:
                    demux_file = _jp('DEMUX_COMMANDS.txt')
                    with open(demux_file, 'w') as fout:
                        fout.write("\n\n\n".join(chr_commands))
                    info('Wrote demultiplexing commands to ' + demux_file)

                info('Demultiplexing reads by location (%d genomic regions)...'%len(chr_commands))
                CRISPRessoMultiProcessing.run_parallel_commands(chr_commands, n_processes=n_processes_for_pooled, descriptor='Demultiplexing reads by location', continue_on_fail=args.skip_failed)

                df_all_demux = pd.read_csv(REPORT_ALL_DEPTH, sep='\t')
                df_all_demux.sort_values(by=['chr_id', 'start'], inplace=True)
                sum_aligned_reads = df_all_demux["number of reads"].sum()
                # write the sorted file
                df_all_demux.to_csv(REPORT_ALL_DEPTH, sep="\t", index=False, na_rep="NA")
                df_all_demux['loc'] = df_all_demux['chr_id']+' ' + df_all_demux['start'].apply(str) + ' '+df_all_demux['end'].apply(str)
                df_all_demux.set_index(['loc'], inplace=True)

                if sum_aligned_reads == 0:
                    raise NoReadsAlignedException("No reads aligned to the specified genome")

                crispresso2_info['running_info']['finished_steps']['genome_demultiplexing'] = True
                CRISPRessoShared.write_crispresso_info(
                    crispresso2_info_file, crispresso2_info,
                )

        '''
        The most common use case, where many different target sites are pooled into a single
        high-throughput sequencing library for quantification, is not directly addressed by this implementation.
        Potential users of CRISPResso would need to write their own code to generate separate input files for processing.
        Importantly, this preprocessing code would need to remove any PCR amplification artifacts
        (such as amplification of sequences from a gene and a highly similar pseudogene )
        which may confound the interpretation of results.
        This can be done by mapping of input sequences to a reference genome and removing
        those that do not map to the expected genomic location, but is non-trivial for an end-user to implement.
        '''

        if RUNNING_MODE == 'AMPLICONS_AND_GENOME':
            files_to_match = list(df_all_demux['output filename'].dropna())
            n_reads_aligned_genome = []
            fastq_region_filenames = []

            if can_finish_incomplete_run and 'crispresso_amplicons_and_genome' in crispresso2_info['running_info']['finished_steps']:
                info('Using previously-computed crispresso runs')
                (n_reads_aligned_genome, fastq_region_filenames, files_to_match) = crispresso2_info['running_info']['finished_steps']['crispresso_amplicons_and_genome'];
            else:
                crispresso_cmds = []
                for idx, row in df_template.iterrows():

                    info('Processing amplicon: %s' % idx )

                    # check if we have reads
                    demux_key = row['chr_id'] + ' ' + str(row['bpstart']) + ' ' + str(row['bpend'])
                    if demux_key in df_all_demux.index:
                        demux_row = df_all_demux.loc[demux_key]
                        N_READS = demux_row['number of reads']
                        n_reads_aligned_genome.append(N_READS)
                        fastq_filename_region = str(demux_row['output filename'])
                        if fastq_filename_region == "nan":
                            fastq_filename_region = ""
                        else:
                            if fastq_filename_region in files_to_match:
                                files_to_match.remove(fastq_filename_region)
                        fastq_region_filenames.append(fastq_filename_region)
                        #else:
                             #info('Warning: Fastq filename ' + fastq_filename_region + ' is not in ' + str(files_to_match))
                             #debug here??
                        if N_READS >= args.min_reads_to_use_region and fastq_filename_region != "":
                            info('\nThe amplicon [%s] has enough reads (%d) mapped to it! Running CRISPResso!\n' % (idx, N_READS))

<<<<<<< HEAD
                            crispresso_cmd = args.crispresso_command + ' -r1 %s -o %s --name %s' % (fastq_filename_region, OUTPUT_DIRECTORY, idx)

                            this_run_args = deepcopy(args)
                            for column_name in amplicon_input_column_names:
                                if column_name in df_template.columns and row[column_name] and not pd.isnull(row[column_name]):
                                    setattr(this_run_args, column_name, row[column_name])

                            crispresso_cmd = CRISPRessoShared.propagate_crispresso_options(crispresso_cmd, crispresso_options_for_pooled, this_run_args)
=======
                            crispresso_cmd = args.crispresso_command + ' -r1 %s -a %s -o %s --name %s' % (fastq_filename_region, row['Amplicon_Sequence'], OUTPUT_DIRECTORY, idx)

                            if 'sgRNA' in df_template.columns and ['sgRNA'] and not pd.isnull(row['sgRNA']):
                                crispresso_cmd += ' -g %s' % row['sgRNA']

                            if 'Expected_HDR' in df_template.columns and row['Expected_HDR'] and not pd.isnull(
                                    row['Expected_HDR']):
                                crispresso_cmd += ' -e %s' % row['Expected_HDR']

                            if 'Coding_sequence' in df_template.columns and row['Coding_sequence'] and not pd.isnull(
                                    row['Coding_sequence']):
                                crispresso_cmd += ' -c %s' % row['Coding_sequence']

                            if 'prime_editing_pegRNA_spacer_seq' in df_template.columns and row[
                                'prime_editing_pegRNA_spacer_seq'] and not pd.isnull(
                                    row['prime_editing_pegRNA_spacer_seq']):
                                crispresso_cmd += ' --prime_editing_pegRNA_spacer_seq %s' % row[
                                    'prime_editing_pegRNA_spacer_seq']

                            if 'prime_editing_nicking_guide_seq' in df_template.columns and row[
                                'prime_editing_nicking_guide_seq'] and not pd.isnull(
                                    row['prime_editing_nicking_guide_seq']):
                                crispresso_cmd += ' --prime_editing_nicking_guide_seq %s' % row[
                                    'prime_editing_nicking_guide_seq']

                            if 'prime_editing_pegRNA_extension_seq' in df_template.columns and row[
                                'prime_editing_pegRNA_extension_seq'] and not pd.isnull(row[
                                                                                            'prime_editing_pegRNA_extension_seq']):
                                crispresso_cmd += ' --prime_editing_pegRNA_extension_seq %s' % row[
                                    'prime_editing_pegRNA_extension_seq']

                            if 'prime_editing_pegRNA_scaffold_seq' in df_template.columns and row[
                                'prime_editing_pegRNA_scaffold_seq'] and not pd.isnull(row[
                                                                                           'prime_editing_pegRNA_scaffold_seq']):
                                crispresso_cmd += ' --prime_editing_pegRNA_scaffold_seq %s' % row[
                                    'prime_editing_pegRNA_scaffold_seq']

                            if 'prime_editing_pegRNA_scaffold_min_match_length' in df_template.columns and row[
                                'prime_editing_pegRNA_scaffold_min_match_length'] and not pd.isnull(row[
                                                                                                        'prime_editing_pegRNA_scaffold_min_match_length']):
                                crispresso_cmd += ' --prime_editing_pegRNA_scaffold_min_match_length %s' % row[
                                    'prime_editing_pegRNA_scaffold_min_match_length']

                            if 'prime_editing_override_prime_edited_ref_seq' in df_template.columns and row[
                                'prime_editing_override_prime_edited_ref_seq'] and not pd.isnull(row[
                                                                                                     'prime_editing_override_prime_edited_ref_seq']):
                                crispresso_cmd += ' --prime_editing_override_prime_edited_ref_seq %s' % row[
                                    'prime_editing_override_prime_edited_ref_seq']

                            if 'qwc' in df_template.columns and row['qwc'] and not pd.isnull(row['qwc']):
                                crispresso_cmd += ' --qwc %s' % row['qwc']

                            crispresso_cmd = CRISPRessoShared.propagate_crispresso_options(crispresso_cmd, crispresso_options_for_pooled, args)
>>>>>>> 71a0c9bb
                            info('Running CRISPResso:%s' % crispresso_cmd)
                            crispresso_cmds.append(crispresso_cmd)

                        else:
                            warn('The amplicon [%s] has too few reads (%d) mapped to it! Skipping the execution of CRISPResso!' % (idx, N_READS))
                    else:
                        fastq_region_filenames.append('')
                        n_reads_aligned_genome.append(0)
                        warn("The amplicon %s doesn't have any reads mapped to it!\n Please check your amplicon sequence." %  idx)

                CRISPRessoMultiProcessing.run_crispresso_cmds(crispresso_cmds, n_processes_for_pooled, 'amplicon', args.skip_failed)

                crispresso2_info['running_info']['finished_steps']['crispresso_amplicons_and_genome'] = (n_reads_aligned_genome, fastq_region_filenames, files_to_match)
                CRISPRessoShared.write_crispresso_info(
                    crispresso2_info_file, crispresso2_info,
                )

            df_template['Amplicon_Specific_fastq.gz_filename'] = fastq_region_filenames
            df_template['n_reads'] = n_reads_aligned_genome
            df_template['n_reads_aligned_%'] = df_template['n_reads']/float(N_READS_ALIGNED)*100

            if args.gene_annotations:
                df_template = df_template.apply(lambda row: find_overlapping_genes(row, df_genes), axis=1)

            df_template.fillna('NA').to_csv(_jp('REPORT_READS_ALIGNED_TO_GENOME_AND_AMPLICONS.txt'), sep='\t')

            #write another file with the not amplicon regions

            if args.skip_reporting_problematic_regions:
                df_regions = pd.DataFrame(columns=['chr_id', 'bpstart', 'bpend', 'fastq_file', 'n_reads', 'Reference_sequence'])
            else:
                filename_problematic_regions = _jp('REPORTS_READS_ALIGNED_TO_GENOME_NOT_MATCHING_AMPLICONS.txt')
                if can_finish_incomplete_run and 'reporting_problematic_regions' in crispresso2_info['running_info']['finished_steps']:
                    info('Skipping previously-computed reporting of problematic regions')
                    df_regions = pd.read_csv(filename_problematic_regions, sep='\t')
                else:
                    info('Reporting problematic regions...')
                    summarize_region_fastq_input = [f+" "+uncompressed_reference for f in files_to_match] #pass both params to parallel function
                    coordinates = CRISPRessoMultiProcessing.run_function_on_array_chunk_parallel(summarize_region_fastq_input, summarize_region_fastq_chunk, n_processes=n_processes_for_pooled)
                    df_regions = pd.DataFrame(coordinates, columns=['chr_id', 'bpstart', 'bpend', 'fastq_file', 'n_reads', 'Reference_sequence'])
                    df_regions.dropna(inplace=True) #remove regions in chrUn

                    df_regions['bpstart'] = pd.to_numeric(df_regions['bpstart'])
                    df_regions['bpend'] = pd.to_numeric(df_regions['bpend'])
                    df_regions['n_reads'] = pd.to_numeric(df_regions['n_reads'])

                    df_regions.bpstart = df_regions.bpstart.astype(int)
                    df_regions.bpend = df_regions.bpend.astype(int)

                    df_regions['n_reads_aligned_%'] = df_regions['n_reads']/float(N_READS_ALIGNED)*100

                    if args.gene_annotations:
                        info('Checking overlapping genes...')
                        df_regions = df_regions.apply(lambda row: find_overlapping_genes(row, df_genes), axis=1)

                    df_regions.sort_values(by='n_reads', ascending=False, inplace=True)

                    df_regions.fillna('NA').to_csv(filename_problematic_regions, sep='\t', index=None)

                    crispresso2_info['running_info']['finished_steps']['reporting_problematic_regions'] = True
                    CRISPRessoShared.write_crispresso_info(
                        crispresso2_info_file, crispresso2_info,
                    )

        if RUNNING_MODE=='ONLY_GENOME' :
            # Load regions and build REFERENCE TABLES
            filename_reads_aligned_to_genome_only = _jp('REPORT_READS_ALIGNED_TO_GENOME_ONLY.txt')
            if can_finish_incomplete_run and 'demultiplexing_genome_only_regions' in crispresso2_info['running_info']['finished_steps'] and os.path.exists(filename_reads_aligned_to_genome_only):
                info('Using previously-computed extraction of aligned regions')
                df_regions = pd.read_csv(filename_reads_aligned_to_genome_only, sep="\t")
            else:
                info('Parsing the demultiplexed files and extracting locations and reference sequences...')
                files_to_match = list(df_all_demux['output filename'].dropna())
                summarize_region_fastq_input = [f+" "+uncompressed_reference for f in files_to_match] #pass both params to parallel function
                coordinates = CRISPRessoMultiProcessing.run_function_on_array_chunk_parallel(summarize_region_fastq_input, summarize_region_fastq_chunk, n_processes=n_processes_for_pooled)
                df_regions = pd.DataFrame(coordinates, columns=['chr_id', 'bpstart', 'bpend', 'fastq_file', 'n_reads', 'sequence'])

                df_regions.dropna(inplace=True)  #remove regions in chrUn

                df_regions['bpstart'] = pd.to_numeric(df_regions['bpstart'])
                df_regions['bpend'] = pd.to_numeric(df_regions['bpend'])
                df_regions['n_reads'] = pd.to_numeric(df_regions['n_reads'])

                df_regions.bpstart = df_regions.bpstart.astype(int)
                df_regions.bpend = df_regions.bpend.astype(int)

                df_regions['n_reads_aligned_%'] = df_regions['n_reads']/float(N_READS_ALIGNED)*100

                if args.gene_annotations:
                    info('Checking overlapping genes...')
                    df_regions = df_regions.apply(lambda row: find_overlapping_genes(row, df_genes), axis=1)

                df_regions.sort_values(by='n_reads', ascending=False, inplace=True)

                df_regions.fillna('NA').to_csv(filename_reads_aligned_to_genome_only, sep='\t', index=None)

                crispresso2_info['running_info']['finished_steps']['demultiplexing_genome_only_regions'] = True
                CRISPRessoShared.write_crispresso_info(
                    crispresso2_info_file, crispresso2_info,
                )

            # run CRISPResso (last step of genome-only mode)
            if can_finish_incomplete_run and 'crispresso_genome_only' in crispresso2_info['running_info']['finished_steps']:
                info('Using previously-computed crispresso runs')
            else:
                info('Running CRISPResso on the regions discovered...')
                crispresso_cmds = []
                for idx, row in df_regions.iterrows():

                    if row.n_reads > args.min_reads_to_use_region:
                        info('\nRunning CRISPResso on: %s-%d-%d...'%(row.chr_id, row.bpstart, row.bpend))
                        if pd.isna(row.sequence):
                            raise Exception('Cannot extract sequence from input reference ' + uncompressed_reference)
                        crispresso_cmd = args.crispresso_command + ' -r1 %s -a %s -o %s' %(row.fastq_file, row.sequence, OUTPUT_DIRECTORY)
                        crispresso_cmd = CRISPRessoShared.propagate_crispresso_options(crispresso_cmd, crispresso_options_for_pooled, args)
                        crispresso_cmds.append(crispresso_cmd)
                    else:
                        info('Skipping region: %s-%d-%d , not enough reads (%d)' %(row.chr_id, row.bpstart, row.bpend, row.n_reads))
                CRISPRessoMultiProcessing.run_crispresso_cmds(crispresso_cmds, n_processes_for_pooled, 'region', args.skip_failed)

                crispresso2_info['running_info']['finished_steps']['crispresso_genome_only'] = True
                CRISPRessoShared.write_crispresso_info(
                    crispresso2_info_file, crispresso2_info,
                )

        # write alignment statistics
        with open(_jp('MAPPING_STATISTICS.txt'), 'w+') as outfile:
            outfile.write('READS IN INPUTS:%d\nREADS AFTER PREPROCESSING:%d\nREADS ALIGNED:%d' % (N_READS_INPUT, N_READS_AFTER_PREPROCESSING, N_READS_ALIGNED))

        quantification_summary = []

        if RUNNING_MODE == 'ONLY_AMPLICONS' or RUNNING_MODE == 'AMPLICONS_AND_GENOME':
            df_final_data = df_template
        else:
            df_final_data = df_regions

        all_region_names = []
        all_region_read_counts = {}
        good_region_names = []
        good_region_folders = {}
        header = 'Name\tUnmodified%\tModified%\tReads_total\tReads_aligned\tUnmodified\tModified\tDiscarded\tInsertions\tDeletions\tSubstitutions\tOnly Insertions\tOnly Deletions\tOnly Substitutions\tInsertions and Deletions\tInsertions and Substitutions\tDeletions and Substitutions\tInsertions Deletions and Substitutions'
        header_els = header.split("\t")
        header_el_count = len(header_els)
        empty_line_els = [np.nan]*(header_el_count-1)
        n_reads_index = header_els.index('Reads_total') - 1
        for idx, row in df_final_data.iterrows():
                run_name = idx
                if RUNNING_MODE=='ONLY_AMPLICONS' or RUNNING_MODE=='AMPLICONS_AND_GENOME':
                    run_name=idx
                else:
                    run_name='REGION_%s_%d_%d' %(row.chr_id, row.bpstart, row.bpend )
                folder_name = 'CRISPResso_on_%s'%run_name

                all_region_names.append(run_name)
                all_region_read_counts[run_name] = row.n_reads

                run_data = None
                try:
                    run_data = CRISPRessoShared.load_crispresso_info(_jp(folder_name))
                except:
                    warn('Skipping the folder %s: not enough reads, incomplete, or empty folder.'% folder_name)
                    this_els = empty_line_els[:]
                    this_els[n_reads_index] = row.n_reads
                    to_add = [run_name]
                    to_add.extend(this_els)
                    quantification_summary.append(to_add)
                else:
                    n_tot = row.n_reads
                    n_aligned = 0
                    n_unmod = 0
                    n_mod = 0
                    n_discarded = 0

                    n_insertion = 0
                    n_deletion = 0
                    n_substitution = 0
                    n_only_insertion = 0
                    n_only_deletion = 0
                    n_only_substitution = 0
                    n_insertion_and_deletion = 0
                    n_insertion_and_substitution = 0
                    n_deletion_and_substitution = 0
                    n_insertion_and_deletion_and_substitution = 0

                    for ref_name in run_data['results']['ref_names']: #multiple alleles could be provided
                        n_aligned += run_data['results']['alignment_stats']['counts_total'][ref_name]
                        n_unmod += run_data['results']['alignment_stats']['counts_unmodified'][ref_name]
                        n_mod += run_data['results']['alignment_stats']['counts_modified'][ref_name]
                        n_discarded += run_data['results']['alignment_stats']['counts_discarded'][ref_name]

                        n_insertion += run_data['results']['alignment_stats']['counts_insertion'][ref_name]
                        n_deletion += run_data['results']['alignment_stats']['counts_deletion'][ref_name]
                        n_substitution += run_data['results']['alignment_stats']['counts_substitution'][ref_name]
                        n_only_insertion += run_data['results']['alignment_stats']['counts_only_insertion'][ref_name]
                        n_only_deletion += run_data['results']['alignment_stats']['counts_only_deletion'][ref_name]
                        n_only_substitution += run_data['results']['alignment_stats']['counts_only_substitution'][ref_name]
                        n_insertion_and_deletion += run_data['results']['alignment_stats']['counts_insertion_and_deletion'][ref_name]
                        n_insertion_and_substitution += run_data['results']['alignment_stats']['counts_insertion_and_substitution'][ref_name]
                        n_deletion_and_substitution += run_data['results']['alignment_stats']['counts_deletion_and_substitution'][ref_name]
                        n_insertion_and_deletion_and_substitution += run_data['results']['alignment_stats']['counts_insertion_and_deletion_and_substitution'][ref_name]

                    unmod_pct = np.nan
                    mod_pct = np.nan
                    if n_aligned > 0:
                        unmod_pct = 100*n_unmod/float(n_aligned)
                        mod_pct = 100*n_mod/float(n_aligned)


                    vals = [run_name]
                    vals.extend([round(unmod_pct, 8), round(mod_pct, 8), n_tot, n_aligned, n_unmod, n_mod, n_discarded, n_insertion, n_deletion, n_substitution, n_only_insertion, n_only_deletion, n_only_substitution, n_insertion_and_deletion, n_insertion_and_substitution, n_deletion_and_substitution, n_insertion_and_deletion_and_substitution])
                    quantification_summary.append(vals)

                    good_region_names.append(run_name)
                    good_region_folders[run_name] = folder_name


        samples_quantification_summary_filename = _jp('SAMPLES_QUANTIFICATION_SUMMARY.txt')

        df_summary_quantification = pd.DataFrame(quantification_summary, columns=header_els)
        if args.crispresso1_mode:
<<<<<<< HEAD
            crispresso1_columns = ['amplicon_name', 'Unmodified%', 'Modified%', 'Reads_aligned', 'Reads_total']
            crispresso1_print_columns = ['Amplicon_Name', 'Unmodified%', 'Modified%', 'Reads_aligned', 'Reads_total']
            df_summary_quantification.fillna('NA').to_csv(samples_quantification_summary_filename, sep='\t', index=None, columns=crispresso1_columns, header=crispresso1_print_columns)
=======
            crispresso1_columns=['Amplicon_Name', 'Unmodified%', 'Modified%', 'Reads_aligned', 'Reads_total']
            df_summary_quantification.fillna('NA').to_csv(samples_quantification_summary_filename, sep='\t', index=None, columns=crispresso1_columns)
>>>>>>> 71a0c9bb
        else:
            df_summary_quantification.fillna('NA').to_csv(samples_quantification_summary_filename, sep='\t', index=None)

        crispresso2_info['results']['alignment_stats']['samples_quantification_summary_filename'] = os.path.basename(samples_quantification_summary_filename)
        crispresso2_info['results']['final_data'] = df_final_data
        crispresso2_info['results']['all_region_names'] = all_region_names
        crispresso2_info['results']['all_region_read_counts'] = all_region_read_counts
        crispresso2_info['results']['good_region_names'] = good_region_names
        crispresso2_info['results']['good_region_folders'] = good_region_folders
        crispresso2_info['running_info']['running_mode'] = RUNNING_MODE

        crispresso2_info['results']['general_plots']['summary_plot_names'] = []
        crispresso2_info['results']['general_plots']['summary_plot_titles'] = {}
        crispresso2_info['results']['general_plots']['summary_plot_labels'] = {}
        crispresso2_info['results']['general_plots']['summary_plot_datas'] = {}


        df_summary_quantification.set_index('Name')

        save_png = True
        if args.suppress_report:
            save_png = False

        if not args.suppress_plots:
            plot_root = _jp("CRISPRessoPooled_reads_summary")

            CRISPRessoPlot.plot_reads_total(plot_root, df_summary_quantification, save_png, args.min_reads_to_use_region)
            plot_name = os.path.basename(plot_root)
            crispresso2_info['results']['general_plots']['summary_plot_root'] = plot_name
            crispresso2_info['results']['general_plots']['summary_plot_names'].append(plot_name)
            crispresso2_info['results']['general_plots']['summary_plot_titles'][plot_name] = 'CRISPRessoPooled Read Allocation Summary'
            crispresso2_info['results']['general_plots']['summary_plot_labels'][plot_name] = 'Each bar shows the total number of reads allocated to each amplicon. The vertical line shows the cutoff for analysis, set using the --min_reads_to_use_region parameter.'
            crispresso2_info['results']['general_plots']['summary_plot_datas'][plot_name] = [('CRISPRessoPooled summary', os.path.basename(samples_quantification_summary_filename))]

            plot_root = _jp("CRISPRessoPooled_modification_summary")
            CRISPRessoPlot.plot_unmod_mod_pcts(plot_root, df_summary_quantification, save_png, args.min_reads_to_use_region)
            plot_name = os.path.basename(plot_root)
            crispresso2_info['results']['general_plots']['summary_plot_root'] = plot_name
            crispresso2_info['results']['general_plots']['summary_plot_names'].append(plot_name)
            crispresso2_info['results']['general_plots']['summary_plot_titles'][plot_name] = 'CRISPRessoPooled Modification Summary'
            crispresso2_info['results']['general_plots']['summary_plot_labels'][plot_name] = 'Each bar shows the total number of reads aligned to each amplicon, divided into the reads that are modified and unmodified. The vertical line shows the cutoff for analysis, set using the --min_reads_to_use_region parameter.'
            crispresso2_info['results']['general_plots']['summary_plot_datas'][plot_name] = [('CRISPRessoPooled summary', os.path.basename(samples_quantification_summary_filename))]




        #if many reads weren't aligned, print those out for the user
        if RUNNING_MODE != 'ONLY_GENOME':
            #N_READS_INPUT=get_n_reads_fastq(args.fastq_r1)
            #N_READS_AFTER_PREPROCESSING=get_n_reads_fastq(processed_output_filename)
            tot_reads_aligned = df_summary_quantification['Reads_aligned'].fillna(0).sum()
            tot_reads = df_summary_quantification['Reads_total'].sum()

            if RUNNING_MODE=='AMPLICONS_AND_GENOME':
                this_bam_filename = bam_filename_genome
            if RUNNING_MODE=='ONLY_AMPLICONS':
                this_bam_filename = bam_filename_amplicons
            #if less than 1/2 of reads aligned, find most common unaligned reads and advise the user
            if N_READS_INPUT > 0 and tot_reads/float(N_READS_INPUT) < 0.5:
                warn('Less than half (%d/%d) of reads aligned to amplicons. Finding most frequent unaligned reads.'%(tot_reads, N_READS_INPUT))
                ###
                ###this results in the unpretty messages being printed:
                ### sort: write failed: standard output: Broken pipe
                ### sort: write error
                ###
                #cmd = "samtools view -f 4 %s | awk '{print $10}' | sort | uniq -c | sort -nr | head -n 10"%this_bam_filename
                import signal
                def default_sigpipe():
                    signal.signal(signal.SIGPIPE, signal.SIG_DFL)

                cmd = "samtools view -f 4 %s | head -n 10000 | awk '{print $10}' | sort | uniq -c | sort -nr | head -n 10 | awk '{print $2}'"%this_bam_filename
#    			print("command is: "+cmd)
#    		    p = sb.Popen(cmd, shell=True,stdout=sb.PIPE)
                p = sb.Popen(cmd, shell=True, stdout=sb.PIPE, preexec_fn=default_sigpipe)
                top_unaligned = p.communicate()[0].decode('utf-8')
                top_unaligned_filename=_jp('CRISPRessoPooled_TOP_UNALIGNED.txt')

                with open(top_unaligned_filename, 'w') as outfile:
                    outfile.write(top_unaligned)
                warn('Perhaps one or more of the given amplicon sequences were incomplete or incorrect. Below is a list of the most frequent unaligned reads (in the first 10000 unaligned reads). Check this list to see if an amplicon is among these reads.\n%s'%top_unaligned)


        #cleaning up
        if not args.keep_intermediate:
             info('Removing Intermediate files...')

             if args.fastq_r2!='':
                 files_to_remove+=[processed_output_filename, flash_hist_filename, flash_histogram_filename,\
                              flash_not_combined_1_filename, flash_not_combined_2_filename]
                 if args.force_merge_pairs:
                    files_to_remove.append(new_merged_filename)
                    files_to_remove.append(old_flashed_filename)
             else:
                 files_to_remove+=[processed_output_filename]

             if args.trim_sequences and args.fastq_r2!='':
                 files_to_remove+=[output_forward_paired_filename, output_reverse_paired_filename,\
                                                   output_forward_unpaired_filename, output_reverse_unpaired_filename]

             if RUNNING_MODE=='ONLY_GENOME' or RUNNING_MODE=='AMPLICONS_AND_GENOME':
                 if args.aligned_pooled_bam is None:
                     files_to_remove+=[bam_filename_genome]
                     files_to_remove+=[bam_filename_genome+".bai"]

             if RUNNING_MODE=='ONLY_AMPLICONS':
                files_to_remove+=[bam_filename_amplicons, amplicon_fa_filename]
                for bowtie2_file in glob.glob(_jp('CUSTOM_BOWTIE2_INDEX.*')):
                    files_to_remove.append(bowtie2_file)

             for file_to_remove in files_to_remove:
                 try:
                         if os.path.islink(file_to_remove):
                             #print 'LINK',file_to_remove
                             os.unlink(file_to_remove)
                         else:
                             os.remove(file_to_remove)
                 except:
                         warn('Skipping:%s' %file_to_remove)

        if not args.suppress_report and not args.suppress_plots:
            if (args.place_report_in_output_folder):
                report_name = _jp("CRISPResso2Pooled_report.html")
            else:
                report_name = OUTPUT_DIRECTORY+'.html'
            CRISPRessoReport.make_pooled_report_from_folder(report_name, crispresso2_info, OUTPUT_DIRECTORY, _ROOT)
            crispresso2_info['running_info']['report_location'] = report_name
            crispresso2_info['running_info']['report_filename'] = os.path.basename(report_name)

        if args.compile_postrun_references:
            postrun_references = []
            names_arr = crispresso2_info['results']['good_region_names']
            for name in names_arr:
                folder_name = 'CRISPResso_on_%s' % name
                sub_folder = os.path.join(OUTPUT_DIRECTORY, folder_name)
                run_data = None
                try:
                    run_data = CRISPRessoShared.load_crispresso_info(sub_folder)
                except Exception as e:
                    raise Exception('CRISPResso run %s is not complete. Cannot read CRISPResso2_info.json file.'% sub_folder)
                ref_sequences = [run_data['results']['refs'][ref_name]['sequence'] for ref_name in run_data['results']['ref_names']]
                allele_frequency_table_zip_filename = os.path.join(sub_folder, run_data['running_info']['allele_frequency_table_zip_filename'])
                if not os.path.exists(allele_frequency_table_zip_filename):
                    raise Exception('CRISPResso run %s is not complete. Cannot read allele frequency table.'% sub_folder)
                this_alleles = []
                this_freqs = []
                this_names = []
                with zipfile.ZipFile(allele_frequency_table_zip_filename, 'r') as archive:
                    with archive.open(run_data['allele_frequency_table_filename'], 'r') as f:
                        head = f.readline()
                        head_els = head.rstrip().split("\t")
                        allele_ind = head_els.index('Aligned_Sequence')
                        freq_ind = head_els.index('%Reads')

                        new_allele_idx = 1
                        for line in f:
                            line_els = line.split('\t')
                            allele_seq = line_els[allele_ind].replace('-', '')
                            allele_freq = float(line_els[freq_ind])
                            #add first allele -- then add other alleles if they are more frequent than the cutoff
                            if len(this_alleles) > 0 and allele_freq < args.compile_postrun_reference_allele_cutoff:
                                break
                            if allele_seq not in this_alleles:
                                this_alleles.append(allele_seq)
                                this_freqs.append(allele_freq)
                                this_ref_name = ""
                                for ref_name in run_data['results']['ref_names']:
                                    if allele_seq == run_data['results']['refs'][ref_name]['sequence']:
                                        this_ref_name = ref_name
                                if this_ref_name == "":
                                    this_ref_name = "Alt_" + str(new_allele_idx)
                                    new_allele_idx += 1
                                this_names.append(this_ref_name)
                    postrun_references.append([name, ",".join(this_alleles), ",".join(this_names), ",".join([str(x) for x in this_freqs])])

            postrun_reference_file = _jp("CRISPRessoPooled_postrun_references.txt")
            pd.DataFrame(postrun_references, columns=['region_name', 'reference_seqs', 'reference_names', 'reference_frequencies']).to_csv(postrun_reference_file, sep="\t", index=False)
            crispresso2_info['postrun_reference_file'] = os.path.basename(postrun_reference_file)
            info('Produced postrun reference file: ' + postrun_reference_file)

        end_time =  datetime.now()
        end_time_string =  end_time.strftime('%Y-%m-%d %H:%M:%S')
        running_time = end_time - start_time
        running_time_string =  str(running_time)

        crispresso2_info['running_info']['end_time'] = end_time
        crispresso2_info['running_info']['end_time_string'] = end_time_string
        crispresso2_info['running_info']['running_time'] = running_time
        crispresso2_info['running_info']['running_time_string'] = running_time_string

        CRISPRessoShared.write_crispresso_info(
            crispresso2_info_file, crispresso2_info,
        )

        info('All Done!')
        print(CRISPRessoShared.get_crispresso_footer())
        sys.exit(0)

    except Exception as e:
        debug_flag = False
        if 'args' in vars() and 'debug' in args:
            debug_flag = args.debug

        if debug_flag:
            traceback.print_exc(file=sys.stdout)

        error('\n\nERROR: %s' % e)
        sys.exit(-1)

if __name__ == '__main__':
    main()<|MERGE_RESOLUTION|>--- conflicted
+++ resolved
@@ -608,54 +608,36 @@
             except Exception:
                 info('Failed to load the gene annotations file.')
 
-<<<<<<< HEAD
         # possible column names accepted in amplicon input file
         amplicon_input_column_names = ['amplicon_name', 'amplicon_seq', 'guide_seq', 'expected_hdr_amplicon_seq', 'coding_seq',
                      'prime_editing_pegRNA_spacer_seq', 'prime_editing_nicking_guide_seq',
                      'prime_editing_pegRNA_extension_seq', 'prime_editing_pegRNA_scaffold_seq',
                      'prime_editing_pegRNA_scaffold_min_match_length', 'prime_editing_override_prime_edited_ref_seq',
                      'quantification_window_coordinates', 'quantification_window_size', 'quantification_window_center']
-=======
->>>>>>> 71a0c9bb
+
         if RUNNING_MODE == 'ONLY_AMPLICONS' or RUNNING_MODE == 'AMPLICONS_AND_GENOME':
-
             # open amplicons file
             with open(args.amplicons_file, 'r') as amplicons_fin:
-<<<<<<< HEAD
+
                 head_line = amplicons_fin.readline().strip()
-=======
-                head_line = amplicons_fin.readline()
->>>>>>> 71a0c9bb
                 while head_line[0] == "#":  # read past comments
                     head_line = amplicons_fin.readline()
                 header_els = head_line.split('\t')
 
-<<<<<<< HEAD
             head_lookup = CRISPRessoShared.get_crispresso_options_lookup()  # dict of qwc -> quantification_window_coordinates
             head_lookup['sgRNA'] = 'guide_seq'
             head_lookup['Expected_HDR'] = 'expected_hdr_amplicon_seq'
 
-=======
-            names = ['Amplicon_Name', 'Amplicon_Sequence', 'sgRNA', 'Expected_HDR', 'Coding_sequence',
-                     'prime_editing_pegRNA_spacer_seq', 'prime_editing_nicking_guide_seq',
-                     'prime_editing_pegRNA_extension_seq', 'prime_editing_pegRNA_scaffold_seq',
-                     'prime_editing_pegRNA_scaffold_min_match_length', 'prime_editing_override_prime_edited_ref_seq',
-                     'qwc']
->>>>>>> 71a0c9bb
             headers = []
             has_header = True
             for head in header_els:
                 # Header based on header provided
-<<<<<<< HEAD
                 # Look up long name (e.g. qwc -> quantification_window_coordinates)
                 long_head = head
                 if head in head_lookup:
                     long_head = head_lookup[head]
 
                 match = difflib.get_close_matches(long_head, amplicon_input_column_names, n=1)
-=======
-                match = difflib.get_close_matches(head, names, n=1)
->>>>>>> 71a0c9bb
                 if not match:
                     has_header = False
                     warn('Unable to find matches for header values. Using the default header values and order.')
@@ -667,21 +649,13 @@
                 # Default header
                 headers = []
                 for i in range(len(header_els)):
-<<<<<<< HEAD
                     headers.append(amplicon_input_column_names[i])
-=======
-                    headers.append(names[i])
->>>>>>> 71a0c9bb
 
             if args.debug:
                 info(f'Header variable names in order: {headers}')
 
             # load and validate template file
-<<<<<<< HEAD
             df_template = pd.read_csv(args.amplicons_file, names=headers, comment='#', sep='\t', dtype={'amplicon_name':str})
-=======
-            df_template = pd.read_csv(args.amplicons_file, names=headers, comment='#', sep='\t', dtype={'Amplicon_Name':str})
->>>>>>> 71a0c9bb
 
             if has_header or str(df_template.iloc[0, 1]).lower() == "amplicon_sequence":
                 df_template.drop(0, axis=0, inplace=True)
@@ -689,7 +663,6 @@
 
 
             #remove empty amplicons/lines
-<<<<<<< HEAD
             df_template.dropna(subset=['amplicon_seq'], inplace=True)
             df_template.dropna(subset=['amplicon_name'], inplace=True)
 
@@ -720,38 +693,6 @@
                 if 'guide_seq' in df_template.columns and not pd.isnull(row.guide_seq):
                     cut_points = []
                     guides = row.guide_seq.strip().upper().split(',')
-=======
-            df_template.dropna(subset=['Amplicon_Sequence'], inplace=True)
-            df_template.dropna(subset=['Amplicon_Name'], inplace=True)
-
-            df_template.Amplicon_Sequence=df_template.Amplicon_Sequence.apply(CRISPRessoShared.capitalize_sequence)
-            if 'Expected_HDR' in df_template.columns:
-                df_template.Expected_HDR=df_template.Expected_HDR.apply(CRISPRessoShared.capitalize_sequence)
-            if 'sgRNA' in df_template.columns:
-                df_template.sgRNA=df_template.sgRNA.apply(CRISPRessoShared.capitalize_sequence)
-            if 'Coding_sequence' in df_template.columns:
-                df_template.Coding_sequence=df_template.Coding_sequence.apply(CRISPRessoShared.capitalize_sequence)
-
-            if not len(df_template.Amplicon_Sequence.unique())==df_template.shape[0]:
-                duplicated_entries = df_template.Amplicon_Sequence[df_template.Amplicon_Sequence.duplicated()]
-                raise Exception('The amplicon sequences must be distinct! (Duplicated entries: ' + str(duplicated_entries.values) + ')')
-
-            if not len(df_template.Amplicon_Name.unique())==df_template.shape[0]:
-                duplicated_entries = df_template.Amplicon_Name[df_template.Name.duplicated()]
-                raise Exception('The amplicon names must be distinct! (Duplicated names: ' + str(duplicated_entries.values) + ')')
-
-            df_template=df_template.set_index('Amplicon_Name')
-            df_template.index=df_template.index.to_series().str.replace(' ', '_')
-
-            for idx, row in df_template.iterrows():
-                wrong_nt=CRISPRessoShared.find_wrong_nt(row.Amplicon_Sequence)
-                if wrong_nt:
-                    raise NTException('The amplicon sequence %s contains wrong characters:%s' % (idx, ' '.join(wrong_nt)))
-
-                if 'sgRNA' in df_template.columns and not pd.isnull(row.sgRNA):
-                    cut_points = []
-                    guides = row.sgRNA.strip().upper().split(',')
->>>>>>> 71a0c9bb
                     guide_qw_centers = CRISPRessoShared.set_guide_array(args.quantification_window_center, guides, 'guide quantification center')
                     for idx, current_guide_seq in enumerate(guides):
 
@@ -878,7 +819,6 @@
 
                 crispresso_cmd= args.crispresso_command + ' -r1 %s -a %s %s -o %s --name %s' % (row['Demultiplexed_fastq.gz_filename'], this_amp_seq, this_amp_name_string, OUTPUT_DIRECTORY, idx)
 
-<<<<<<< HEAD
                 if n_reads_aligned_amplicons[-1] > args.min_reads_to_use_region:
                     this_run_args = deepcopy(args)
                     for column_name in amplicon_input_column_names:
@@ -886,60 +826,7 @@
                             setattr(this_run_args, column_name, row[column_name])
 
                     crispresso_cmd = CRISPRessoShared.propagate_crispresso_options(crispresso_cmd, crispresso_options_for_pooled, this_run_args)
-=======
-                if n_reads_aligned_amplicons[-1]>args.min_reads_to_use_region:
-                    if 'sgRNA' in df_template.columns and ['sgRNA'] and not pd.isnull(row['sgRNA']):
-                        crispresso_cmd += ' -g %s' % row['sgRNA']
-
-                    if 'Expected_HDR' in df_template.columns and row['Expected_HDR'] and not pd.isnull(
-                            row['Expected_HDR']):
-                        crispresso_cmd += ' -e %s' % row['Expected_HDR']
-
-                    if 'Coding_sequence' in df_template.columns and row['Coding_sequence'] and not pd.isnull(
-                            row['Coding_sequence']):
-                        crispresso_cmd += ' -c %s' % row['Coding_sequence']
-
-                    if 'prime_editing_pegRNA_spacer_seq' in df_template.columns and row[
-                        'prime_editing_pegRNA_spacer_seq'] and not pd.isnull(
-                            row['prime_editing_pegRNA_spacer_seq']):
-                        crispresso_cmd += ' --prime_editing_pegRNA_spacer_seq %s' % row[
-                            'prime_editing_pegRNA_spacer_seq']
-
-                    if 'prime_editing_nicking_guide_seq' in df_template.columns and row[
-                        'prime_editing_nicking_guide_seq'] and not pd.isnull(
-                            row['prime_editing_nicking_guide_seq']):
-                        crispresso_cmd += ' --prime_editing_nicking_guide_seq %s' % row[
-                            'prime_editing_nicking_guide_seq']
-
-                    if 'prime_editing_pegRNA_extension_seq' in df_template.columns and row[
-                        'prime_editing_pegRNA_extension_seq'] and not pd.isnull(row[
-                                                                                    'prime_editing_pegRNA_extension_seq']):
-                        crispresso_cmd += ' --prime_editing_pegRNA_extension_seq %s' % row[
-                            'prime_editing_pegRNA_extension_seq']
-
-                    if 'prime_editing_pegRNA_scaffold_seq' in df_template.columns and row[
-                        'prime_editing_pegRNA_scaffold_seq'] and not pd.isnull(row[
-                                                                                   'prime_editing_pegRNA_scaffold_seq']):
-                        crispresso_cmd += ' --prime_editing_pegRNA_scaffold_seq %s' % row[
-                            'prime_editing_pegRNA_scaffold_seq']
-
-                    if 'prime_editing_pegRNA_scaffold_min_match_length' in df_template.columns and row[
-                        'prime_editing_pegRNA_scaffold_min_match_length'] and not pd.isnull(row[
-                                                                                                'prime_editing_pegRNA_scaffold_min_match_length']):
-                        crispresso_cmd += ' --prime_editing_pegRNA_scaffold_min_match_length %s' % row[
-                            'prime_editing_pegRNA_scaffold_min_match_length']
-
-                    if 'prime_editing_override_prime_edited_ref_seq' in df_template.columns and row[
-                        'prime_editing_override_prime_edited_ref_seq'] and not pd.isnull(row[
-                                                                                             'prime_editing_override_prime_edited_ref_seq']):
-                        crispresso_cmd += ' --prime_editing_override_prime_edited_ref_seq %s' % row[
-                            'prime_editing_override_prime_edited_ref_seq']
-
-                    if 'qwc' in df_template.columns and row['qwc'] and not pd.isnull(row['qwc']):
-                        crispresso_cmd += ' --qwc %s' % row['qwc']
-
-                    crispresso_cmd=CRISPRessoShared.propagate_crispresso_options(crispresso_cmd, crispresso_options_for_pooled, args)
->>>>>>> 71a0c9bb
+
                     crispresso_cmds.append(crispresso_cmd)
 
                 else:
@@ -964,11 +851,7 @@
             if can_finish_incomplete_run and 'mapping_amplicons_to_reference_genome' in crispresso2_info['running_info']['finished_steps']:
                 info('Reading previously-computed alignment of amplicons to genome')
                 additional_columns_df = pd.read_csv(filename_amplicon_aligned_locations, sep="\t")
-<<<<<<< HEAD
                 additional_columns_df.set_index('amplicon_name', inplace=True)
-=======
-                additional_columns_df.set_index('Amplicon_Name', inplace=True)
->>>>>>> 71a0c9bb
             else:
                 #write amplicons as fastq for alignment
                 with open(filename_amplicon_seqs_fasta, 'w') as fastas:
@@ -995,13 +878,8 @@
                             strand = "-" if (int(line_els[1]) & 0x10) else "+"
                             additional_columns.append([line_els[0], line_els[2], seq_start, seq_stop, strand, line_els[9]])
                             info('The amplicon [%s] was mapped to: %s:%d-%d ' % (line_els[0], line_els[2], seq_start, seq_stop))
-<<<<<<< HEAD
                 additional_columns_df = pd.DataFrame(additional_columns, columns=['amplicon_name', 'chr_id', 'bpstart', 'bpend', 'strand', 'reference_seq']).set_index('amplicon_name')
                 additional_columns_df.to_csv(filename_amplicon_aligned_locations, sep="\t", index_label='amplicon_name')
-=======
-                additional_columns_df = pd.DataFrame(additional_columns, columns=['Amplicon_Name', 'chr_id', 'bpstart', 'bpend', 'strand', 'Reference_Sequence']).set_index('Amplicon_Name')
-                additional_columns_df.to_csv(filename_amplicon_aligned_locations, sep="\t", index_label='Amplicon_Name')
->>>>>>> 71a0c9bb
 
                 crispresso2_info['running_info']['finished_steps']['mapping_amplicons_to_reference_genome'] = True
                 CRISPRessoShared.write_crispresso_info(
@@ -1307,7 +1185,6 @@
                         if N_READS >= args.min_reads_to_use_region and fastq_filename_region != "":
                             info('\nThe amplicon [%s] has enough reads (%d) mapped to it! Running CRISPResso!\n' % (idx, N_READS))
 
-<<<<<<< HEAD
                             crispresso_cmd = args.crispresso_command + ' -r1 %s -o %s --name %s' % (fastq_filename_region, OUTPUT_DIRECTORY, idx)
 
                             this_run_args = deepcopy(args)
@@ -1316,61 +1193,6 @@
                                     setattr(this_run_args, column_name, row[column_name])
 
                             crispresso_cmd = CRISPRessoShared.propagate_crispresso_options(crispresso_cmd, crispresso_options_for_pooled, this_run_args)
-=======
-                            crispresso_cmd = args.crispresso_command + ' -r1 %s -a %s -o %s --name %s' % (fastq_filename_region, row['Amplicon_Sequence'], OUTPUT_DIRECTORY, idx)
-
-                            if 'sgRNA' in df_template.columns and ['sgRNA'] and not pd.isnull(row['sgRNA']):
-                                crispresso_cmd += ' -g %s' % row['sgRNA']
-
-                            if 'Expected_HDR' in df_template.columns and row['Expected_HDR'] and not pd.isnull(
-                                    row['Expected_HDR']):
-                                crispresso_cmd += ' -e %s' % row['Expected_HDR']
-
-                            if 'Coding_sequence' in df_template.columns and row['Coding_sequence'] and not pd.isnull(
-                                    row['Coding_sequence']):
-                                crispresso_cmd += ' -c %s' % row['Coding_sequence']
-
-                            if 'prime_editing_pegRNA_spacer_seq' in df_template.columns and row[
-                                'prime_editing_pegRNA_spacer_seq'] and not pd.isnull(
-                                    row['prime_editing_pegRNA_spacer_seq']):
-                                crispresso_cmd += ' --prime_editing_pegRNA_spacer_seq %s' % row[
-                                    'prime_editing_pegRNA_spacer_seq']
-
-                            if 'prime_editing_nicking_guide_seq' in df_template.columns and row[
-                                'prime_editing_nicking_guide_seq'] and not pd.isnull(
-                                    row['prime_editing_nicking_guide_seq']):
-                                crispresso_cmd += ' --prime_editing_nicking_guide_seq %s' % row[
-                                    'prime_editing_nicking_guide_seq']
-
-                            if 'prime_editing_pegRNA_extension_seq' in df_template.columns and row[
-                                'prime_editing_pegRNA_extension_seq'] and not pd.isnull(row[
-                                                                                            'prime_editing_pegRNA_extension_seq']):
-                                crispresso_cmd += ' --prime_editing_pegRNA_extension_seq %s' % row[
-                                    'prime_editing_pegRNA_extension_seq']
-
-                            if 'prime_editing_pegRNA_scaffold_seq' in df_template.columns and row[
-                                'prime_editing_pegRNA_scaffold_seq'] and not pd.isnull(row[
-                                                                                           'prime_editing_pegRNA_scaffold_seq']):
-                                crispresso_cmd += ' --prime_editing_pegRNA_scaffold_seq %s' % row[
-                                    'prime_editing_pegRNA_scaffold_seq']
-
-                            if 'prime_editing_pegRNA_scaffold_min_match_length' in df_template.columns and row[
-                                'prime_editing_pegRNA_scaffold_min_match_length'] and not pd.isnull(row[
-                                                                                                        'prime_editing_pegRNA_scaffold_min_match_length']):
-                                crispresso_cmd += ' --prime_editing_pegRNA_scaffold_min_match_length %s' % row[
-                                    'prime_editing_pegRNA_scaffold_min_match_length']
-
-                            if 'prime_editing_override_prime_edited_ref_seq' in df_template.columns and row[
-                                'prime_editing_override_prime_edited_ref_seq'] and not pd.isnull(row[
-                                                                                                     'prime_editing_override_prime_edited_ref_seq']):
-                                crispresso_cmd += ' --prime_editing_override_prime_edited_ref_seq %s' % row[
-                                    'prime_editing_override_prime_edited_ref_seq']
-
-                            if 'qwc' in df_template.columns and row['qwc'] and not pd.isnull(row['qwc']):
-                                crispresso_cmd += ' --qwc %s' % row['qwc']
-
-                            crispresso_cmd = CRISPRessoShared.propagate_crispresso_options(crispresso_cmd, crispresso_options_for_pooled, args)
->>>>>>> 71a0c9bb
                             info('Running CRISPResso:%s' % crispresso_cmd)
                             crispresso_cmds.append(crispresso_cmd)
 
@@ -1591,14 +1413,9 @@
 
         df_summary_quantification = pd.DataFrame(quantification_summary, columns=header_els)
         if args.crispresso1_mode:
-<<<<<<< HEAD
             crispresso1_columns = ['amplicon_name', 'Unmodified%', 'Modified%', 'Reads_aligned', 'Reads_total']
             crispresso1_print_columns = ['Amplicon_Name', 'Unmodified%', 'Modified%', 'Reads_aligned', 'Reads_total']
             df_summary_quantification.fillna('NA').to_csv(samples_quantification_summary_filename, sep='\t', index=None, columns=crispresso1_columns, header=crispresso1_print_columns)
-=======
-            crispresso1_columns=['Amplicon_Name', 'Unmodified%', 'Modified%', 'Reads_aligned', 'Reads_total']
-            df_summary_quantification.fillna('NA').to_csv(samples_quantification_summary_filename, sep='\t', index=None, columns=crispresso1_columns)
->>>>>>> 71a0c9bb
         else:
             df_summary_quantification.fillna('NA').to_csv(samples_quantification_summary_filename, sep='\t', index=None)
 
