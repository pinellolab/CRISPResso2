--- conflicted
+++ resolved
@@ -337,13 +337,8 @@
 
         CRISPRessoShared.set_console_log_level(logger, args.verbosity, args.debug)
 
-<<<<<<< HEAD
-        crispresso_options = CRISPRessoShared.get_crispresso_options("Core")
-        options_to_ignore = {'fastq_r1', 'fastq_r2', 'amplicon_seq', 'amplicon_name', 'output_folder', 'name', 'zip_output'}
-=======
         crispresso_options = CRISPRessoShared.get_crispresso_options()
         options_to_ignore = {'fastq_r1', 'fastq_r2', 'amplicon_seq', 'amplicon_name', 'output_folder', 'name', 'zip_output', 'split_interleaved_input'}
->>>>>>> fa03d16d
         crispresso_options_for_pooled = list(crispresso_options-options_to_ignore)
 
         files_to_remove = []
