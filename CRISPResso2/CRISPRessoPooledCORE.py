# -*- coding: utf-8 -*-
'''
CRISPResso2 - Kendell Clement and Luca Pinello 2020
Software pipeline for the analysis of genome editing outcomes from deep sequencing data
(c) 2020 The General Hospital Corporation. All Rights Reserved.
'''
import difflib
import os
import sys
from copy import deepcopy
from datetime import datetime
import subprocess as sb
import glob
import gzip
import unicodedata
import string
import re
import zipfile
from CRISPResso2 import CRISPRessoShared
from CRISPResso2 import CRISPRessoMultiProcessing
from CRISPResso2.CRISPRessoReports import CRISPRessoReport
from CRISPResso2 import CRISPRessoPlot
import traceback

import logging

logger = logging.getLogger(__name__)
logger.setLevel(logging.DEBUG)
logger.addHandler(CRISPRessoShared.LogStreamHandler())

error   = logger.critical
warn    = logger.warning
debug   = logger.debug
info    = logger.info

_ROOT = os.path.abspath(os.path.dirname(__file__))

####Support functions###
def get_data(path):
        return os.path.join(_ROOT, 'data', path)

def check_library(library_name):
        try:
                return __import__(library_name)
        except:
                error('You need to install %s module to use CRISPRessoPooled!' % library_name)
                sys.exit(1)


#the dependencies are bowtie2 and samtools
def which(program):
    def is_exe(fpath):
        return os.path.isfile(fpath) and os.access(fpath, os.X_OK)

    fpath, fname = os.path.split(program)
    if fpath:
        if is_exe(program):
            return program
    else:
        for path in os.environ["PATH"].split(os.pathsep):
            path = path.strip('"')
            exe_file = os.path.join(path, program)
            if is_exe(exe_file):
                return exe_file

    return None


def check_samtools():

    cmd_path=which('samtools')
    if cmd_path:
        return True
    else:
        sys.stdout.write('\nCRISPRessoPooled requires samtools')
        sys.stdout.write('\n\nPlease install samtools and add it to your path following the instructions at: http://www.htslib.org/download/')
        return False

def check_bowtie2():

    cmd_path1=which('bowtie2')
    cmd_path2=which('bowtie2-inspect')

    if cmd_path1 and cmd_path2:
        return True
    else:
        sys.stdout.write('\nCRISPRessoPooled requires Bowtie2!')
        sys.stdout.write('\n\nPlease install Bowtie2 and add it to your path following the instructions at: http://bowtie-bio.sourceforge.net/bowtie2/manual.shtml#obtaining-bowtie-2')
        return False

def print_full(x):
    pd.set_option('display.max_rows', len(x))
    pd.set_option('display.max_columns', None)
    pd.set_option('display.width', 2000)
    pd.set_option('display.float_format', '{:20,.2f}'.format)
    pd.set_option('display.max_colwidth', -1)
    print(x)
    pd.reset_option('display.max_rows')
    pd.reset_option('display.max_columns')
    pd.reset_option('display.width')
    pd.reset_option('display.float_format')
    pd.reset_option('display.max_colwidth')

#get n_reads and region data from region fastq file (location is pulled from filename)
def summarize_region_fastq_chunk(input_arr):
    ret_val = []
    for input in input_arr:
#        print('doing region ' + str(input))
        region_fastq, uncompressed_reference = input.split(" ")
        #region format: REGION_chr8_1077_1198.fastq.gz
        #But if the chr has underscores, it could look like this:
        #    REGION_chr8_KI270812v1_alt_1077_1198.fastq.gz
        region_info = os.path.basename(region_fastq).replace('.fastq.gz', '').replace('.fastq', '').split('_')
        chr_string = "_".join(region_info[1:len(region_info)-2]) #in case there are underscores
        region_string='%s:%s-%d' % (chr_string, region_info[-2], int(region_info[-1])-1)
        p = sb.Popen("samtools faidx %s %s | grep -v ^\> | tr -d '\n'" %(uncompressed_reference, region_string), shell=True, stdout=sb.PIPE)
        seq = p.communicate()[0].decode('utf-8')
        p = sb.Popen(('z' if region_fastq.endswith('.gz') else '' ) +"cat < %s | wc -l" % region_fastq, shell=True, stdout=sb.PIPE)
        n_reads = int(float(p.communicate()[0])/4.0)
        ret_val.append([chr_string] + region_info[-2:]+[region_fastq, n_reads, seq])
    return ret_val

#                                                              Consumes  Consumes
# Op  BAM Description                                             query  reference
# M   0   alignment match (can be a sequence match or mismatch)   yes   yes
# I   1   insertion to the reference                              yes   no
# D   2   deletion from the reference                             no    yes
# N   3   skipped region from the reference                       no    yes
# S   4   soft clipping (clipped sequences present in SEQ)        yes   no
# H   5   hard clipping (clipped sequences NOT present in SEQ)    no    no
# P   6   padding (silent deletion from padded reference)         no    no
# =   7   sequence match                                          yes   yes
# X   8   sequence mismatch                                       yes   yes
def get_read_length_from_cigar(cigar_string):
    """
    Given a CIGAR string, return the number of bases consumed from the
    query sequence.
    """
    read_consuming_ops = ("M", "I", "S", "=", "X")
    result = 0
    ops = re.findall(r'(\d+)(\w)', cigar_string)
    for c in ops:
        length, op = c
        if op in read_consuming_ops:
            result += int(length)
    return result

def get_n_reads_fastq(fastq_filename):
     p = sb.Popen(('z' if fastq_filename.endswith('.gz') else '' ) +"cat < %s | wc -l" % fastq_filename, shell=True, stdout=sb.PIPE)
     n_reads = int(float(p.communicate()[0])/4.0)
     return n_reads

def get_n_reads_bam(bam_filename):
    p = sb.Popen("samtools view -c %s" % bam_filename, shell=True, stdout=sb.PIPE)
    return int(p.communicate()[0])

def get_n_aligned_bam(bam_filename):
    p = sb.Popen("samtools view -F 0x904 -c %s" % bam_filename, shell=True, stdout=sb.PIPE)
    return int(p.communicate()[0])

def get_n_aligned_bam_region(bam_filename, chr_name, chr_start, chr_end):
    p = sb.Popen("samtools view -F 0x904 -c %s %s:%d-%d" %(bam_filename, chr_name, chr_start, chr_end), shell=True, stdout=sb.PIPE)
    return int(p.communicate()[0])

def find_overlapping_genes(row, df_genes):
    df_genes_overlapping=df_genes.loc[(df_genes.chrom==row.chr_id) &
                                     (df_genes.txStart<=row.bpend) &
                                     (row.bpstart<=df_genes.txEnd)]
    genes_overlapping=[]

    for idx_g, row_g in df_genes_overlapping.iterrows():
        if 'name' in row_g.keys() and 'name2' in row_g.keys():
            genes_overlapping.append( '%s (%s)' % (row_g.name2, row_g['name']))
        elif '#name' in row_g.keys() and 'name2' in row_g.keys():
            genes_overlapping.append( '%s (%s)' % (row_g.name2, row_g['#name']))
        elif '#name' in row_g.keys():
            genes_overlapping.append( '%s' % (row_g['#name']))
        elif 'name' in row_g.keys():
            genes_overlapping.append( '%s' % (row_g['name']))
        else:
            genes_overlapping.append( '%s' % (row_g[0]))



    row['gene_overlapping']=','.join(genes_overlapping)

    return row


def normalize_name(name, fastq_r1, fastq_r2, aligned_pooled_bam):
    """Normalize the name according to the inputs and clean it.

    Parameters
    ----------
    name : str
        The name optionally given by the user.
    fastq_r1 : str
        The path to the first fastq file.
    fastq_r2 : str
        The path to the second fastq file.
    aligned_pooled_bam : str
        The path to the aligned bam file.

    Returns
    -------
    str
        The normalized name.
    """
    get_name_from_fastq = lambda x: os.path.basename(x).replace('.fastq', '').replace('.gz', '').replace('.fq', '')
    get_name_from_bam = lambda x: os.path.basename(x).replace('.bam', '')

    if not name:
        if aligned_pooled_bam is not None:
            return get_name_from_bam(aligned_pooled_bam)
        elif fastq_r2:
            return '%s_%s' % (get_name_from_fastq(fastq_r1), get_name_from_fastq(fastq_r2))
        else:
            return '%s' % get_name_from_fastq(fastq_r1)
    else:
        clean_name = CRISPRessoShared.slugify(name)
        if name != clean_name:
            warn(
                'The specified name {0} contained invalid characters and was changed to: {1}'.format(
                    name, clean_name,
                ),
            )
        return clean_name


pd=check_library('pandas')
np=check_library('numpy')

###EXCEPTIONS############################
class FlashException(Exception):
    pass

class TrimmomaticException(Exception):
    pass

class Bowtie2Exception(Exception):
    pass

class AmpliconsNotUniqueException(Exception):
    pass

class AmpliconsNamesNotUniqueException(Exception):
    pass

class NoReadsAlignedException(Exception):
    pass

class DonorSequenceException(Exception):
    pass

class AmpliconEqualDonorException(Exception):
    pass

class SgRNASequenceException(Exception):
    pass

class NTException(Exception):
    pass

class ExonSequenceException(Exception):
    pass


def main():
    try:
        start_time =  datetime.now()
        start_time_string =  start_time.strftime('%Y-%m-%d %H:%M:%S')

        description = ['~~~CRISPRessoPooled~~~', '-Analysis of CRISPR/Cas9 outcomes from POOLED deep sequencing data-']
        pooled_string = r'''
 _______________________
| __  __  __     __ __  |
||__)/  \/  \|  |_ |  \ |
||   \__/\__/|__|__|__/ |
|_______________________|
        '''
        print(CRISPRessoShared.get_crispresso_header(description, pooled_string))

        # if no args are given, print a simplified help message
        if len(sys.argv) == 1:
            print(CRISPRessoShared.format_cl_text('usage: CRISPRessoPooled [-r1 FASTQ_R1] [-r2 FASTQ_R2] [-f AMPLICONS_FILE] [-x GENOME_ROOT] [-n NAME]\n' + \
                'commonly-used arguments:\n' + \
                '-h, --help            show the full list of arguments\n' + \
                '-v, --version         show program\'s version number and exit\n' + \
                '-r1 FASTQ_R1          Input fastq file R1 (default: None)\n' + \
                '-r2 FASTQ_R2          Input fastq file R2 (default: None)\n' + \
                '-f AMPLICONS_FILE     Tab-separated file containing information for each amplicon, including at least columns for the amplicon_name and amplicon_seq (default: None)\n' + \
                '-x GENOME_ROOT        Folder that contains the bowtie2-indexed genome for optional unbiased alignment of reads (default: None, reads are only aligned to provided amplicon sequences)\n' + \
                '-n NAME, --name NAME  Name for the analysis (default: name based on input file name)\n'
            ))
            sys.exit()

<<<<<<< HEAD
        parser = CRISPRessoShared.getCRISPRessoArgParser("Pooled", parser_title = 'CRISPRessoPooled Parameters')
        # parser.add_argument('-f', '--amplicons_file', type=str,  help='Amplicons description file. This file is a tab-delimited text file with up to 14 columns (2 required):\
        # \namplicon_name:  an identifier for the amplicon (must be unique).\
        # \namplicon_seq:  amplicon sequence used in the experiment.\
        # \nguide_seq (OPTIONAL):  sgRNA sequence used for this amplicon without the PAM sequence. Multiple guides can be given separated by commas and not spaces.\
        # \nexpected_hdr_amplicon_seq (OPTIONAL): expected amplicon sequence in case of HDR.\
        # \ncoding_seq (OPTIONAL): Subsequence(s) of the amplicon corresponding to coding sequences. If more than one separate them by commas and not spaces.\
        # \nprime_editing_pegRNA_spacer_seq (OPTIONAL): pegRNA spacer sgRNA sequence used in prime editing. The spacer should not include the PAM sequence. The sequence should be given in the RNA 5\'->3\' order, so for Cas9, the PAM would be on the right side of the given sequence.\
        # \nprime_editing_nicking_guide_seq (OPTIONAL): Nicking sgRNA sequence used in prime editing. The sgRNA should not include the PAM sequence. The sequence should be given in the RNA 5\'->3\' order, so for Cas9, the PAM would be on the right side of the sequence.\
        # \nprime_editing_pegRNA_extension_seq (OPTIONAL): Extension sequence used in prime editing. The sequence should be given in the RNA 5\'->3\' order, such that the sequence starts with the RT template including the edit, followed by the Primer-binding site (PBS).\
        # \nprime_editing_pegRNA_scaffold_seq (OPTIONAL): If given, reads containing any of this scaffold sequence before extension sequence (provided by --prime_editing_extension_seq) will be classified as \'Scaffold-incorporated\'. The sequence should be given in the 5\'->3\' order such that the RT template directly follows this sequence. A common value ends with \'GGCACCGAGUCGGUGC\'.\
        # \nprime_editing_pegRNA_scaffold_min_match_length (OPTIONAL): Minimum number of bases matching scaffold sequence for the read to be counted as \'Scaffold-incorporated\'. If the scaffold sequence matches the reference sequence at the incorporation site, the minimum number of bases to match will be minimally increased (beyond this parameter) to disambiguate between prime-edited and scaffold-incorporated sequences.\
        # \nprime_editing_override_prime_edited_ref_seq (OPTIONAL): If given, this sequence will be used as the prime-edited reference sequence. This may be useful if the prime-edited reference sequence has large indels or the algorithm cannot otherwise infer the correct reference sequence.\
        # \nquantification_window_coordinates (OPTIONAL): Bp positions in the amplicon sequence specifying the quantification window. This parameter overrides values of the "--quantification_window_center", "-- cleavage_offset", "--window_around_sgrna" or "-- window_around_sgrna" values. Any indels/substitutions outside this window are excluded. Indexes are 0-based, meaning that the first nucleotide is position 0. Ranges are separated by the dash sign like "start-stop", and multiple ranges can be separated by the underscore (\_). A value of 0 disables this filter. (can be comma-separated list of values, corresponding to amplicon sequences given in --amplicon_seq e.g. 5-10,5-10_20-30 would specify the 5th-10th bp in the first reference and the 5th-10th and 20th-30th bp in the second reference) (default: None)\
        # \nquantification_window_size (OPTIONAL): Defines the size (in bp) of the quantification window extending from the position specified by the "--cleavage_offset" or "--quantification_window_center" parameter in relation to the provided guide RNA sequence(s) (--sgRNA). Mutations within this number of bp from the quantification window center are used in classifying reads as modified or unmodified. A value of 0 disables this window and indels in the entire amplicon are considered. Default is 1, 1bp on each side of the cleavage position for a total length of 2bp.\
        # \nquantification_window_center (OPTIONAL): Center of quantification window to use within respect to the 3\' end of the provided sgRNA sequence. Remember that the sgRNA sequence must be entered without the PAM. For cleaving nucleases, this is the predicted cleavage position. The default is -3 and is suitable for the Cas9 system. For alternate nucleases, other cleavage offsets may be appropriate, for example, if using Cpf1 this parameter would be set to 1. For base editors, this could be set to -17.', default='')

        # #tool specific optional
        # parser.add_argument('--gene_annotations', type=str, help='Gene Annotation Table from UCSC Genome Browser Tables (http://genome.ucsc.edu/cgi-bin/hgTables?command=start), \
        # please select as table "knownGene", as output format "all fields from selected table" and as file returned "gzip compressed"', default='')
        # # rationale for setting the default scores:
        # # --end-to-end - no clipping, match bonus -ma is set to 0
        # # -N 0 number of mismatches allowed in seed alignment
        # # --np 0 where read (or ref have ambiguous character (N)) penalty is 0
        # # -mp 3,2 mismatch penalty - set max mismatch to -3 to coincide with the gap extension penalty (2 is the default min mismatch penalty)
        # # --score-min L,-5,-3*(1-H) For a given homology score, we allow up to (1-H) mismatches (-3) or gap extensions (-3) and one gap open (-5). This score translates to -5 + -3(1-H)L where L is the sequence length
        # parser.add_argument('--bowtie2_options_string', type=str, help='Override options for the Bowtie2 alignment command. By default, this is " --end-to-end -N 0 --np 0 -mp 3,2 --score-min L,-5,-3(1-H)" where H is the default homology score.', default='')
        # parser.add_argument('--use_legacy_bowtie2_options_string', help='Use legacy (more stringent) Bowtie2 alignment parameters: " -k 1 --end-to-end -N 0 --np 0 ".', action='store_true')
        # parser.add_argument('--min_reads_to_use_region',  type=float, help='Minimum number of reads that align to a region to perform the CRISPResso analysis', default=1000)
        # parser.add_argument('--skip_failed',  help='Continue with pooled analysis even if one sample fails', action='store_true')
        # parser.add_argument('--skip_reporting_problematic_regions', help='Skip reporting of problematic regions. By default, when both amplicons (-f) and genome (-x) are provided, problematic reads that align to the genome but to positions other than where the amplicons align are reported as problematic', action='store_true')
        # parser.add_argument('--crispresso_command', help='CRISPResso command to call', default='CRISPResso')
        # parser.add_argument('--compile_postrun_references', help='If set, a file will be produced which compiles the reference sequences of frequent amplicons.', action='store_true')
        # parser.add_argument('--compile_postrun_reference_allele_cutoff', type=float, help='Only alleles with at least this percentage frequency in the population will be reported in the postrun analysis. This parameter is given as a percent, so 30 is 30%%.', default=30)
        # parser.add_argument('--alternate_alleles', type=str, help='Path to tab-separated file with alternate allele sequences for pooled experiments. This file has the columns "region_name","reference_seqs", and "reference_names" and gives the reference sequences of alternate alleles that will be passed to CRISPResso for each individual region for allelic analysis. Multiple reference alleles and reference names for a given region name are separated by commas (no spaces).', default='')
        # parser.add_argument('--limit_open_files_for_demux', help='If set, only one file will be opened during demultiplexing of read alignment locations. This will be slightly slower as the reads must be sorted, but may be necessary if the number of amplicons is greater than the number of files that can be opened due to OS constraints.', action='store_true')
        # parser.add_argument('--aligned_pooled_bam', type=str, help='Path to aligned input for CRISPRessoPooled processing. If this parameter is specified, the alignments in the given bam will be used to demultiplex reads. If this parameter is not set (default), input reads provided by --fastq_r1 (and optionally --fastq_r2) will be aligned to the reference genome using bowtie2. If the input bam is given, the corresponding reference fasta must also be given to extract reference genomic sequences via the parameter --bowtie2_index. Note that if the aligned reads are paired-end sequenced, they should already be merged into 1 read (e.g. via Flash) before alignment.', default=None)
        # parser.add_argument('--demultiplex_only_at_amplicons', help='If set, and an amplicon file (--amplicons_file) and reference sequence (--bowtie2_index) are provided, reads overlapping alignment positions of amplicons will be demultiplexed and assigned to that amplicon. If this flag is not set, the entire genome will be demultiplexed and reads with the same start and stop coordinates as an amplicon will be assigned to that amplicon.', action='store_true')
=======
        parser = CRISPRessoShared.getCRISPRessoArgParser(parser_title = 'CRISPRessoPooled Parameters')
        parser.add_argument('-f', '--amplicons_file', type=str,  help='Amplicons description file. This file is a tab-delimited text file with up to 14 columns (2 required):\
        \namplicon_name:  an identifier for the amplicon (must be unique).\
        \namplicon_seq:  amplicon sequence used in the experiment.\
        \nguide_seq (OPTIONAL):  sgRNA sequence used for this amplicon without the PAM sequence. Multiple guides can be given separated by commas and not spaces.\
        \nexpected_hdr_amplicon_seq (OPTIONAL): expected amplicon sequence in case of HDR.\
        \ncoding_seq (OPTIONAL): Subsequence(s) of the amplicon corresponding to coding sequences. If more than one separate them by commas and not spaces.\
        \nprime_editing_pegRNA_spacer_seq (OPTIONAL): pegRNA spacer sgRNA sequence used in prime editing. The spacer should not include the PAM sequence. The sequence should be given in the RNA 5\'->3\' order, so for Cas9, the PAM would be on the right side of the given sequence.\
        \nprime_editing_nicking_guide_seq (OPTIONAL): Nicking sgRNA sequence used in prime editing. The sgRNA should not include the PAM sequence. The sequence should be given in the RNA 5\'->3\' order, so for Cas9, the PAM would be on the right side of the sequence.\
        \nprime_editing_pegRNA_extension_seq (OPTIONAL): Extension sequence used in prime editing. The sequence should be given in the RNA 5\'->3\' order, such that the sequence starts with the RT template including the edit, followed by the Primer-binding site (PBS).\
        \nprime_editing_pegRNA_scaffold_seq (OPTIONAL): If given, reads containing any of this scaffold sequence before extension sequence (provided by --prime_editing_extension_seq) will be classified as \'Scaffold-incorporated\'. The sequence should be given in the 5\'->3\' order such that the RT template directly follows this sequence. A common value ends with \'GGCACCGAGUCGGUGC\'.\
        \nprime_editing_pegRNA_scaffold_min_match_length (OPTIONAL): Minimum number of bases matching scaffold sequence for the read to be counted as \'Scaffold-incorporated\'. If the scaffold sequence matches the reference sequence at the incorporation site, the minimum number of bases to match will be minimally increased (beyond this parameter) to disambiguate between prime-edited and scaffold-incorporated sequences.\
        \nprime_editing_override_prime_edited_ref_seq (OPTIONAL): If given, this sequence will be used as the prime-edited reference sequence. This may be useful if the prime-edited reference sequence has large indels or the algorithm cannot otherwise infer the correct reference sequence.\
        \nquantification_window_coordinates (OPTIONAL): Bp positions in the amplicon sequence specifying the quantification window. This parameter overrides values of the "--quantification_window_center", "-- cleavage_offset", "--window_around_sgrna" or "-- window_around_sgrna" values. Any indels/substitutions outside this window are excluded. Indexes are 0-based, meaning that the first nucleotide is position 0. Ranges are separated by the dash sign like "start-stop", and multiple ranges can be separated by the underscore (\_). A value of 0 disables this filter. (can be comma-separated list of values, corresponding to amplicon sequences given in --amplicon_seq e.g. 5-10,5-10_20-30 would specify the 5th-10th bp in the first reference and the 5th-10th and 20th-30th bp in the second reference) (default: None)\
        \nquantification_window_size (OPTIONAL): Defines the size (in bp) of the quantification window extending from the position specified by the "--cleavage_offset" or "--quantification_window_center" parameter in relation to the provided guide RNA sequence(s) (--sgRNA). Mutations within this number of bp from the quantification window center are used in classifying reads as modified or unmodified. A value of 0 disables this window and indels in the entire amplicon are considered. Default is 1, 1bp on each side of the cleavage position for a total length of 2bp.\
        \nquantification_window_center (OPTIONAL): Center of quantification window to use within respect to the 3\' end of the provided sgRNA sequence. Remember that the sgRNA sequence must be entered without the PAM. For cleaving nucleases, this is the predicted cleavage position. The default is -3 and is suitable for the Cas9 system. For alternate nucleases, other cleavage offsets may be appropriate, for example, if using Cpf1 this parameter would be set to 1. For base editors, this could be set to -17.', default='')

        #tool specific optional
        parser.add_argument('--gene_annotations', type=str, help='Gene Annotation Table from UCSC Genome Browser Tables (http://genome.ucsc.edu/cgi-bin/hgTables?command=start), \
        please select as table "knownGene", as output format "all fields from selected table" and as file returned "gzip compressed"', default='')
        # rationale for setting the default scores:
        # --end-to-end - no clipping, match bonus -ma is set to 0
        # -N 0 number of mismatches allowed in seed alignment
        # --np 0 where read (or ref have ambiguous character (N)) penalty is 0
        # -mp 3,2 mismatch penalty - set max mismatch to -3 to coincide with the gap extension penalty (2 is the default min mismatch penalty)
        # --score-min L,-5,-3*(1-H) For a given homology score, we allow up to (1-H) mismatches (-3) or gap extensions (-3) and one gap open (-5). This score translates to -5 + -3(1-H)L where L is the sequence length
        parser.add_argument('--bowtie2_options_string', type=str, help='Override options for the Bowtie2 alignment command. By default, this is " --end-to-end -N 0 --np 0 -mp 3,2 --score-min L,-5,-3(1-H)" where H is the default homology score.', default='')
        parser.add_argument('--use_legacy_bowtie2_options_string', help='Use legacy (more stringent) Bowtie2 alignment parameters: " -k 1 --end-to-end -N 0 --np 0 ".', action='store_true')
        parser.add_argument('--min_reads_to_use_region',  type=float, help='Minimum number of reads that align to a region to perform the CRISPResso analysis', default=1000)
        parser.add_argument('--skip_failed',  help='Continue with pooled analysis even if one sample fails', action='store_true')
        parser.add_argument('--skip_reporting_problematic_regions', help='Skip reporting of problematic regions. By default, when both amplicons (-f) and genome (-x) are provided, problematic reads that align to the genome but to positions other than where the amplicons align are reported as problematic', action='store_true')
        parser.add_argument('--crispresso_command', help='CRISPResso command to call', default='CRISPResso')
        parser.add_argument('--compile_postrun_references', help='If set, a file will be produced which compiles the reference sequences of frequent amplicons.', action='store_true')
        parser.add_argument('--compile_postrun_reference_allele_cutoff', type=float, help='Only alleles with at least this percentage frequency in the population will be reported in the postrun analysis. This parameter is given as a percent, so 30 is 30%%.', default=30)
        parser.add_argument('--alternate_alleles', type=str, help='Path to tab-separated file with alternate allele sequences for pooled experiments. This file has the columns "region_name","reference_seqs", and "reference_names" and gives the reference sequences of alternate alleles that will be passed to CRISPResso for each individual region for allelic analysis. Multiple reference alleles and reference names for a given region name are separated by commas (no spaces).', default='')
        parser.add_argument('--limit_open_files_for_demux', help='If set, only one file will be opened during demultiplexing of read alignment locations. This will be slightly slower as the reads must be sorted, but may be necessary if the number of amplicons is greater than the number of files that can be opened due to OS constraints.', action='store_true')
        parser.add_argument('--aligned_pooled_bam', type=str, help='Path to aligned input for CRISPRessoPooled processing. If this parameter is specified, the alignments in the given bam will be used to demultiplex reads. If this parameter is not set (default), input reads provided by --fastq_r1 (and optionally --fastq_r2) will be aligned to the reference genome using bowtie2. If the input bam is given, the corresponding reference fasta must also be given to extract reference genomic sequences via the parameter --bowtie2_index. Note that if the aligned reads are paired-end sequenced, they should already be merged into 1 read (e.g. via Flash or fastp) before alignment.', default=None)
        parser.add_argument('--demultiplex_only_at_amplicons', help='If set, and an amplicon file (--amplicons_file) and reference sequence (--bowtie2_index) are provided, reads overlapping alignment positions of amplicons will be demultiplexed and assigned to that amplicon. If this flag is not set, the entire genome will be demultiplexed and reads with the same start and stop coordinates as an amplicon will be assigned to that amplicon.', action='store_true')
>>>>>>> d75a9ba7

        args = parser.parse_args()

        CRISPRessoShared.set_console_log_level(logger, args.verbosity, args.debug)

        crispresso_options = CRISPRessoShared.get_crispresso_options()
        options_to_ignore = {'fastq_r1', 'fastq_r2', 'amplicon_seq', 'amplicon_name', 'output_folder', 'name', 'zip_output', 'split_interleaved_input'}
        crispresso_options_for_pooled = list(crispresso_options-options_to_ignore)

        files_to_remove = []

        OUTPUT_DIRECTORY = 'CRISPRessoPooled_on_{0}'.format(normalize_name(args.name, args.fastq_r1, args.fastq_r2, args.aligned_pooled_bam))

        if args.output_folder:
            OUTPUT_DIRECTORY = os.path.join(os.path.abspath(args.output_folder), OUTPUT_DIRECTORY)

        _jp = lambda filename: os.path.join(OUTPUT_DIRECTORY, filename) #handy function to put a file in the output directory

        try:
            info('Creating Folder %s' % OUTPUT_DIRECTORY)
            os.makedirs(OUTPUT_DIRECTORY)
            info('Done!')
        except:
            warn('Folder %s already exists.' % OUTPUT_DIRECTORY)

        log_filename = _jp('CRISPRessoPooled_RUNNING_LOG.txt')
        logger.addHandler(logging.FileHandler(log_filename))
        logger.addHandler(CRISPRessoShared.StatusHandler(_jp('CRISPRessoPooled_status.json')))

        if args.zip_output and not args.place_report_in_output_folder:
            logger.warn('Invalid arguement combination: If zip_output is True then place_report_in_output_folder must also be True. Setting place_report_in_output_folder to True.')
            args.place_report_in_output_folder = True

        info('Checking dependencies...')

        if check_samtools() and check_bowtie2():
            info('All the required dependencies are present!', {'percent_complete': 0})
        else:
            sys.exit(1)

        #check files
        if args.aligned_pooled_bam is not None:
            CRISPRessoShared.check_file(args.aligned_pooled_bam)
            if args.fastq_r1 != '':
                raise CRISPRessoShared.BadParameterException('Arguments for input fastq cannot be provided when input bam is also provided. Please provide either input reads (--fastq_r1) or input bam alignemnts (--aligned_pooled_bam), but not both.')
            if args.bowtie2_index == '':
                raise CRISPRessoShared.BadParameterException('The bowtie2 index must be provided when the aligned pooled bam is given in order to extract reference sequences for alignment. Please provide the bowtie2 index file with the parameter -x or --bowtie2_index.')
            if args.trim_sequences:
                raise CRISPRessoShared.BadParameterException('Cannot trim input sequences if input bam is provided.')


        elif args.fastq_r1:
            if args.fastq_r1 == '':
                raise CRISPRessoShared.BadParameterException('')
            CRISPRessoShared.check_file(args.fastq_r1)
            CRISPRessoShared.assert_fastq_format(args.fastq_r1)
            if args.fastq_r2:
                CRISPRessoShared.check_file(args.fastq_r2)
                CRISPRessoShared.assert_fastq_format(args.fastq_r2)
        else:
            parser.print_help()
            raise CRISPRessoShared.BadParameterException('Please provide input data for pooled analysis e.g. using the --fastq_r1 parameter.')

        if args.bowtie2_index:
            if (os.path.isfile(args.bowtie2_index+'.1.bt2l')):
                CRISPRessoShared.check_file(args.bowtie2_index+'.1.bt2l')
            else:
                CRISPRessoShared.check_file(args.bowtie2_index+'.1.bt2')


        if args.amplicons_file:
            CRISPRessoShared.check_file(args.amplicons_file)

        if args.gene_annotations:
            CRISPRessoShared.check_file(args.gene_annotations)

        if args.amplicons_file and not args.bowtie2_index:
            RUNNING_MODE='ONLY_AMPLICONS'
            info('Only the Amplicon description file was provided. The analysis will be perfomed using only the provided amplicons sequences.')

        elif args.bowtie2_index and not args.amplicons_file:
            RUNNING_MODE='ONLY_GENOME'
            info('Only the bowtie2 reference genome index file was provided. The analysis will be perfomed using only genomic regions where enough reads align.')
        elif args.bowtie2_index and args.amplicons_file:
            RUNNING_MODE='AMPLICONS_AND_GENOME'
            info('Amplicon description file and bowtie2 reference genome index files provided. The analysis will be perfomed using the reads that are aligned only to the amplicons provided and not to other genomic regions.')
        else:
            error('Please provide the amplicons description file (-f or --amplicons_file option) or the bowtie2 reference genome index file (-x or --bowtie2_index option) or both.')
            sys.exit(1)

        bowtie2_options_string = args.bowtie2_options_string
        if args.bowtie2_options_string == "":
            if args.use_legacy_bowtie2_options_string:
                bowtie2_options_string = '-k 1 --end-to-end -N 0 --np 0'
            else:
                homology_param = -3 * (1-(args.default_min_aln_score/100.0))
                bowtie2_options_string = " --end-to-end -N 0 --np 0 --mp 3,2 --score-min L,-5," + str(homology_param) + " "



        if args.alternate_alleles:
            CRISPRessoShared.check_file(args.alternate_alleles)

        # for computation performed in CRISPRessoPooled (e.g. bowtie alignment, etc) use n_processes_for_pooled
        n_processes_for_pooled = 1
        if args.n_processes == "max":
            n_processes_for_pooled = CRISPRessoMultiProcessing.get_max_processes()
        else:
            n_processes_for_pooled = int(args.n_processes)

        # here, we set args.n_processes as 1 because this value is propagated to sub-CRISPResso runs (not for usage in CRISPRessoWGS)
        args.n_processes = 1

        ####TRIMMING AND MERGING

        crispresso2_info_file = os.path.join(
            OUTPUT_DIRECTORY, 'CRISPResso2Pooled_info.json',
        )
        crispresso2_info = {'running_info': {}, 'results': {'alignment_stats': {}, 'general_plots': {}}} #keep track of all information for this run to be pickled and saved at the end of the run
        crispresso2_info['running_info']['version'] = CRISPRessoShared.__version__
        crispresso2_info['running_info']['args'] = deepcopy(args)

        crispresso2_info['running_info']['log_filename'] = os.path.basename(log_filename)
        crispresso2_info['running_info']['finished_steps'] = {}

        #keep track of args to see if it is possible to skip computation steps on rerun
        can_finish_incomplete_run = False
        if args.no_rerun:
            if os.path.exists(crispresso2_info_file):
                previous_run_data = CRISPRessoShared.load_crispresso_info(crispresso_info_file_path=crispresso2_info_file)
                if previous_run_data['running_info']['version'] == CRISPRessoShared.__version__:
                    args_are_same = True
                    for arg in vars(args):
                        if arg == "no_rerun" or arg == "debug" or arg == "n_processes":
                            continue
                        if arg not in vars(previous_run_data['running_info']['args']):
                            info('Comparing current run to previous run: old run had argument ' + str(arg) + ' \nRerunning.')
                            args_are_same = False
                        elif str(getattr(previous_run_data['running_info']['args'], arg)) != str(getattr(args, arg)):
                            info('Comparing current run to previous run:\n\told argument ' + str(arg) + ' = ' + str(getattr(previous_run_data['running_info']['args'], arg)) + '\n\tnew argument: ' + str(arg) + ' = ' + str(getattr(args, arg)) + '\nRerunning.')
                            args_are_same = False

                    if args_are_same:
                        if 'end_time_string' in previous_run_data:
                            info('Analysis already completed on %s!'%previous_run_data['running_info']['end_time_string'])
                            sys.exit(0)
                        else:
                            can_finish_incomplete_run = True
                            #add previous run info to this run
                            if 'finished_steps' in previous_run_data['running_info']:
                                for key in previous_run_data['running_info']['finished_steps'].keys():
                                    crispresso2_info['running_info']['finished_steps'][key] = previous_run_data['running_info']['finished_steps'][key]
                                    if args.debug:
                                        info('finished: ' + key)
                else:
                    info('The no_rerun flag is set, but this analysis will be rerun because the existing run was performed using an old version of CRISPResso (' + str(previous_run_data['running_info']['version']) + ').')


        crispresso_cmd_to_write = ' '.join(sys.argv)
        if args.write_cleaned_report:
            cmd_copy = sys.argv[:]
            cmd_copy[0] = 'CRISPRessoPooled'
            for i in range(len(cmd_copy)):
                if os.sep in cmd_copy[i]:
                    cmd_copy[i] = os.path.basename(cmd_copy[i])

            crispresso_cmd_to_write = ' '.join(cmd_copy) #clean command doesn't show the absolute path to the executable or other files
        crispresso2_info['running_info']['command_used'] = crispresso_cmd_to_write

        #write this file early on so we can check the params if we have to rerun
        CRISPRessoShared.write_crispresso_info(
            crispresso2_info_file, crispresso2_info,
        )

        with open(log_filename, 'w+') as outfile:
            outfile.write('CRISPResso version %s\n[Command used]:\n%s\n\n[Execution log]:\n' %(CRISPRessoShared.__version__, crispresso_cmd_to_write))

        info('Processing input', {'percent_complete': 5})

        if args.split_interleaved_input:
            info('Splitting paired end single fastq file into two files...')
            args.fastq_r1, args.fastq_r2 = CRISPRessoShared.split_interleaved_fastq(
                args.fastq_r1,
                output_filename_r1=_jp('{0}_splitted_r1.fastq.gz'.format(os.path.basename(args.fastq_r1).replace('.fastq', '').replace('.gz', ''))),
                output_filename_r2=_jp('{0}_splitted_r2.fastq.gz'.format(os.path.basename(args.fastq_r1).replace('.fastq', '').replace('.gz', ''))),
            )
            files_to_remove += [args.fastq_r1, args.fastq_r2]

        # perform read trimming if necessary
        if args.aligned_pooled_bam is not None:
            # don't trim reads in aligned bams
            pass
        # read filtering (for quality) is done at the individual crispresso run
        elif args.fastq_r2 == '':  # single end reads
            # check if we need to trim
            if not args.trim_sequences:
                # create a symbolic link
                symlink_filename = _jp(os.path.basename(args.fastq_r1))
                CRISPRessoShared.force_symlink(os.path.abspath(args.fastq_r1), symlink_filename)
                output_forward_filename = symlink_filename
            else:
                info('Trimming sequences with fastp...')
                output_forward_filename = _jp('reads.trimmed.fq.gz')
                cmd = '{command} -i {r1} -o {out} {options} --json {json_report} --html {html_report} >> {log} 2>&1'.format(
                    command=args.fastp_command,
                    r1=args.fastq_r1,
                    out=output_forward_filename,
                    options=args.fastp_options_string,
                    json_report=_jp('fastp_report.json'),
                    html_report=_jp('fastp_report.html'),
                    log=log_filename,
                )
                fastp_status = sb.call(cmd, shell=True)

                if fastp_status:
                    raise CRISPRessoShared.FastpException('FASTP failed to run, please check the log file.')
                info('Done!', {'percent_complete': 7})

            processed_output_filename = output_forward_filename

        else:  # paired end reads case
            if not args.trim_sequences:
                args.fastp_options_string += ' --disable_adapter_trimming --disable_trim_poly_g --disable_quality_filtering --disable_length_filtering'
            else:
                args.fastp_options_string += ' --detect_adapter_for_pe'

            processed_output_filename = _jp('out.extendedFrags.fastq.gz')
            not_combined_1_filename = _jp('out.notCombined_1.fastq.gz')
            not_combined_2_filename = _jp('out.notCombined_2.fastq.gz')

            info('Merging paired sequences with fastp...')
            fastp_cmd = '{command} -i {r1} -I {r2} --merge --merged_out {out_merged} --unpaired1 {unpaired1} --unpaired2 {unpaired2} --overlap_len_require {min_overlap} --thread {num_threads} --json {json_report} --html {html_report} {options} >> {log} 2>&1'.format(
                command=args.fastp_command,
                r1=args.fastq_r1,
                r2=args.fastq_r2,
                out_merged=processed_output_filename,
                unpaired1=not_combined_1_filename,
                unpaired2=not_combined_2_filename,
                min_overlap=args.min_paired_end_reads_overlap,
                num_threads=n_processes_for_pooled,
                json_report=_jp('fastp_report.json'),
                html_report=_jp('fastp_report.html'),
                options=args.fastp_options_string,
                log=log_filename,
            )
            fastp_status = sb.call(fastp_cmd, shell=True)

            if args.debug:
                info('Fastp command: {0}'.format(fastp_cmd))

            if fastp_status:
                raise CRISPRessoShared.FastpException('Fastp failed to run, please check the log file.')
            crispresso2_info['running_info']['fastp_command'] = fastp_cmd

            if args.force_merge_pairs:
                new_merged_filename = _jp('out.forcemerged_uncombined.fastq.gz')
                num_reads_force_merged = CRISPRessoShared.force_merge_pairs(not_combined_1_filename, not_combined_2_filename, new_merged_filename)
                new_output_filename = _jp('out.forcemerged.fastq.gz')
                merge_command = "cat {0} {1} > {2}".format(processed_output_filename, new_merged_filename, new_output_filename)
                merge_status = sb.call(merge_command, shell=True)
                if merge_status:
                    raise CRISPRessoShared.FastpException('Force-merging read pairs failed to run, please check the log file.')
                else:
                    info(f'Forced {num_reads_force_merged} read pairs together.')
                processed_output_filename = new_output_filename

            info('Done!', {'percent_complete': 7})

        if can_finish_incomplete_run and 'count_input_reads' in crispresso2_info['running_info']['finished_steps']:
            (N_READS_INPUT, N_READS_AFTER_PREPROCESSING) = crispresso2_info['running_info']['finished_steps']['count_input_reads']
        # count reads
        else:
            if args.aligned_pooled_bam is not None:
                N_READS_INPUT = get_n_reads_bam(args.aligned_pooled_bam)
                N_READS_AFTER_PREPROCESSING = N_READS_INPUT
            else:
                N_READS_INPUT = get_n_reads_fastq(args.fastq_r1)
                if args.split_interleaved_input:
                    N_READS_INPUT /= 2
                N_READS_AFTER_PREPROCESSING = get_n_reads_fastq(processed_output_filename)

            crispresso2_info['running_info']['finished_steps']['count_input_reads'] = (N_READS_INPUT, N_READS_AFTER_PREPROCESSING)
            CRISPRessoShared.write_crispresso_info(
                crispresso2_info_file, crispresso2_info
            )

        # load gene annotation
        if args.gene_annotations:
            info('Loading gene coordinates from annotation file: %s...' % args.gene_annotations)
            try:
                df_genes = pd.read_csv(args.gene_annotations, compression='gzip', sep="\t")
                df_genes.txEnd = df_genes.txEnd.astype(int)
                df_genes.txStart = df_genes.txStart.astype(int)
                df_genes.head()
            except Exception:
                info('Failed to load the gene annotations file.')

        # possible column names accepted in amplicon input file
        default_input_amplicon_headers = ['amplicon_name', 'amplicon_seq', 'guide_seq', 'expected_hdr_amplicon_seq', 'coding_seq',
                     'prime_editing_pegRNA_spacer_seq', 'prime_editing_nicking_guide_seq',
                     'prime_editing_pegRNA_extension_seq', 'prime_editing_pegRNA_scaffold_seq',
                     'prime_editing_pegRNA_scaffold_min_match_length', 'prime_editing_override_prime_edited_ref_seq',
                     'quantification_window_coordinates', 'quantification_window_size', 'quantification_window_center']

        if RUNNING_MODE == 'ONLY_AMPLICONS' or RUNNING_MODE == 'AMPLICONS_AND_GENOME':
            # open amplicons file
            with open(args.amplicons_file, 'r') as amplicons_fin:

                head_line = amplicons_fin.readline().strip()
                while head_line[0] == "#":  # read past comments
                    head_line = amplicons_fin.readline()
                header_els = head_line.split('\t')

            head_lookup = CRISPRessoShared.get_crispresso_options_lookup("Core")  # dict of qwc -> quantification_window_coordinates

            # add legacy CRISPRessoPooled headers to the head_lookup
            # lowercase input header names for matching - they'll get fixed in the matching to default_input_amplicon_headers
            head_lookup['sgrna'] = 'guide_seq'
            head_lookup['expected_hdr'] = 'expected_hdr_amplicon_seq'
            head_lookup['name'] = 'amplicon_name'
            head_lookup['sgrna_sequence'] = 'guide_seq'
            head_lookup['expected_amplicon_after_hdr'] = 'expected_hdr_amplicon_seq'
            head_lookup['coding_sequence'] = 'coding_seq'

            lowercase_default_amplicon_headers = {h.lower(): h for h in default_input_amplicon_headers}

            headers = []
            unmatched_headers = []
            has_header = False
            for head in header_els:
                # Header based on header provided
                # Look up long name (e.g. qwc -> quantification_window_coordinates)
                #   as well as custom legacy headers above
                long_head = head
                if head in head_lookup:
                    long_head = head_lookup[head]
                if head.lower() in head_lookup:
                    long_head = head_lookup[head.lower()]
                long_head = long_head.lower()

                match = difflib.get_close_matches(long_head, lowercase_default_amplicon_headers, n=1)
                if not match:
                    unmatched_headers.append(head)
                else:
                    has_header = True
                    headers.append(lowercase_default_amplicon_headers[match[0]])
                    if args.debug:
                        info(f'Matching header {head} with {lowercase_default_amplicon_headers[match[0]]}.')

            if len(headers) > 5 and not has_header:
                raise CRISPRessoShared.BadParameterException('Incorrect number of columns provided without header.')
            elif has_header and len(unmatched_headers) > 0:
                raise CRISPRessoShared.BadParameterException('Unable to match headers: ' + str(unmatched_headers))

            if not has_header:
                # Default header
                headers = []
                for i in range(len(header_els)):
                    headers.append(default_input_amplicon_headers[i])

            if args.debug:
                info(f'Header variable names in order: {headers}')

            # load and validate template file
            df_template = pd.read_csv(args.amplicons_file, names=headers, comment='#', sep='\t', dtype={'amplicon_name':str})

            if has_header:
                df_template.drop(0, axis=0, inplace=True)
                info('Detected header in amplicon file.')


            #remove empty amplicons/lines
            df_template.dropna(subset=['amplicon_seq'], inplace=True)
            df_template.dropna(subset=['amplicon_name'], inplace=True)

            df_template.amplicon_seq=df_template.amplicon_seq.apply(CRISPRessoShared.capitalize_sequence)
            if 'expected_hdr_amplicon_seq' in df_template.columns:
                df_template.expected_hdr_amplicon_seq=df_template.expected_hdr_amplicon_seq.apply(CRISPRessoShared.capitalize_sequence)
            if 'guide_seq' in df_template.columns:
                df_template.guide_seq=df_template.guide_seq.apply(CRISPRessoShared.capitalize_sequence)
            if 'coding_seq' in df_template.columns:
                df_template.coding_seq=df_template.coding_seq.apply(CRISPRessoShared.capitalize_sequence)

            if not len(df_template.amplicon_seq.unique())==df_template.shape[0]:
                duplicated_entries = df_template.amplicon_seq[df_template.amplicon_seq.duplicated()]
                raise Exception('The amplicon sequences must be distinct! (Duplicated entries: ' + str(duplicated_entries.values) + ')')

            if not len(df_template.amplicon_name.unique())==df_template.shape[0]:
                duplicated_entries = df_template.amplicon_name[df_template.Name.duplicated()]
                raise Exception('The amplicon names must be distinct! (Duplicated names: ' + str(duplicated_entries.values) + ')')

            df_template=df_template.set_index('amplicon_name')
            df_template.index=df_template.index.to_series().str.replace(' ', '_')

            for idx, row in df_template.iterrows():
                wrong_nt=CRISPRessoShared.find_wrong_nt(row.amplicon_seq)
                if wrong_nt:
                    raise NTException('The amplicon sequence %s contains wrong characters:%s' % (idx, ' '.join(wrong_nt)))

                if 'guide_seq' in df_template.columns and not pd.isnull(row.guide_seq):
                    cut_points = []
                    guides = row.guide_seq.strip().upper().split(',')
                    guide_qw_centers = CRISPRessoShared.set_guide_array(args.quantification_window_center, guides, 'guide quantification center')
                    for idx, current_guide_seq in enumerate(guides):

                        wrong_nt = CRISPRessoShared.find_wrong_nt(current_guide_seq)
                        if wrong_nt:
                            raise NTException('The sgRNA sequence %s contains wrong characters:%s'  % (current_guide_seq, ' '.join(wrong_nt)))

                        offset_fw=guide_qw_centers[idx]+len(current_guide_seq)-1
                        offset_rc=(-guide_qw_centers[idx])-1
                        cut_points+=[m.start() + offset_fw for \
                                    m in re.finditer(current_guide_seq,  row.amplicon_seq)]+[m.start() + offset_rc for m in re.finditer(CRISPRessoShared.reverse_complement(current_guide_seq),  row.amplicon_seq)]

                    if not cut_points:
                        warn('\nThe guide sequence/s provided: %s is(are) not present in the amplicon sequence:%s! \nNOTE: The guide will be ignored for the analysis. Please check your input!' % (row.guide_seq, row.amplicon_seq))
                        df_template.iloc[idx,df_template.columns.get_loc('guide_seq')] = ''



        if RUNNING_MODE=='ONLY_AMPLICONS':
            #create a fasta file with all the amplicons
            amplicon_fa_filename=_jp('AMPLICONS.fa')
            fastq_gz_amplicon_filenames=[]
            with open(amplicon_fa_filename, 'w+') as outfile:
                for idx, row in df_template.iterrows():
                    if row['amplicon_seq']:
                        outfile.write('>%s\n%s\n' %(CRISPRessoShared.clean_filename('AMPL_'+idx), row['amplicon_seq']))

                        #create place-holder fastq files
                        fastq_gz_amplicon_filenames.append(_jp('%s.fastq.gz' % CRISPRessoShared.clean_filename('AMPL_'+idx)))
                        open(fastq_gz_amplicon_filenames[-1], 'w+').close()

            df_template['Demultiplexed_fastq.gz_filename']=fastq_gz_amplicon_filenames
            info('Creating a custom index file with all the amplicons...')
            custom_index_filename=_jp('CUSTOM_BOWTIE2_INDEX')
            sb.call('bowtie2-build %s %s >>%s 2>&1' %(amplicon_fa_filename, custom_index_filename, log_filename), shell=True)


            #align the file to the amplicons (MODE 1)
            info('Align reads to the amplicons...')
            bam_filename_amplicons= _jp('CRISPResso_AMPLICONS_ALIGNED.bam')
            aligner_command= 'bowtie2 -x %s -p %s %s -U %s 2>>%s | samtools view -bS - > %s' %(custom_index_filename, n_processes_for_pooled, bowtie2_options_string, processed_output_filename, log_filename, bam_filename_amplicons)


            info('Alignment command: ' + aligner_command, {'percent_complete': 15})
            sb.call(aligner_command, shell=True)

            N_READS_ALIGNED = get_n_aligned_bam(bam_filename_amplicons)

            if args.limit_open_files_for_demux:
                bam_iter = CRISPRessoShared.get_command_output(
                    '(samtools sort {bam_file} | samtools view -F 4) 2>> {log_file}'.format(
                        bam_file=bam_filename_amplicons,
                        log_file=log_filename,
                    ),
                )
                curr_file, curr_chr = None, None
                for bam_line in bam_iter:
                    bam_line_els = bam_line.split('\t')
                    if len(bam_line_els) < 9:
                        if args.debug:
                            info('ERROR got unexpected line from bam: {0} with els: {1}'.format(
                                bam_line, str(bam_line_els),
                            ))
                        continue
                    line_chr = bam_line_els[2]

                    # at the first line open new file, or at next amplicon
                    # close previous file and open new one
                    if curr_chr != line_chr:
                        if curr_file is not None:
                            curr_file.close()
                        curr_file = gzip.open(
                            _jp('{0}.fastq.gz'.format(line_chr)),
                            'wt',
                        )
                    curr_file.write('@{read_name}\n{seq}\n+\n{qual}\n'.format(
                        read_name=bam_line_els[0],
                        seq=bam_line_els[9],
                        qual=bam_line_els[10],
                    ))
                    curr_chr = line_chr
                if curr_file is not None:
                    curr_file.close()
            else:
                s1 = r"samtools view -F 4 %s 2>>%s | grep -v ^'@'" % (bam_filename_amplicons,log_filename)
                s2 = r'''|awk '{ gzip_filename=sprintf("gzip >> OUTPUTPATH%s.fastq.gz",$3);\
                print "@"$1"\n"$10"\n+\n"$11  | gzip_filename;}' '''

                cmd = s1+s2.replace('OUTPUTPATH', _jp(''))
                sb.call(cmd, shell=True)

            alternate_alleles = {}
            if args.alternate_alleles:
                with open(args.alternate_alleles, 'r') as alt_in:
                    alt_head_els = alt_in.readline().lower().rstrip().split("\t")
                    region_name_ind = 0
                    allele_seq_ind = 1
                    allele_name_ind = 2
                    if 'region_name' in alt_head_els:
                        region_name_ind = alt_head_els.index('region_name')
                    else:
                        alt_in.seek(0, 0) #start at beginning of file -- no header
                    if 'reference_seqs' in alt_head_els:
                        allele_seq_ind = alt_head_els.index('reference_seqs')
                    if 'reference_names' in alt_head_els:
                        allele_name_ind = alt_head_els.index('reference_names')
                    for line in alt_in:
                        line_els = line.rstrip().split("\t")
                        alternate_alleles[line_els[region_name_ind]] = (line_els[allele_seq_ind], line_els[allele_name_ind])

            info('Demultiplex reads and run CRISPResso on each amplicon...')
            n_reads_aligned_amplicons=[]
            crispresso_cmds = []
            for idx, row in df_template.iterrows():
                this_n_reads = get_n_reads_fastq(row['Demultiplexed_fastq.gz_filename'])
                n_reads_aligned_amplicons.append(this_n_reads)
                info('\n Processing:%s with %d reads'%(idx,this_n_reads))
                this_amp_seq = row['amplicon_seq']
                this_amp_name_string = ""
                if idx in alternate_alleles:
                    new_refs, new_names = alternate_alleles[idx]
                    this_amp_seq = new_refs
                    this_amp_name_string = "-an " + new_names

                crispresso_cmd= args.crispresso_command + ' -r1 %s -a %s %s -o %s --name %s' % (row['Demultiplexed_fastq.gz_filename'], this_amp_seq, this_amp_name_string, OUTPUT_DIRECTORY, idx)

                if n_reads_aligned_amplicons[-1] > args.min_reads_to_use_region:
                    this_run_args_from_amplicons_file = {}
                    for column_name in default_input_amplicon_headers:
                        if column_name in df_template.columns and row[column_name] and not pd.isnull(row[column_name]):
                            this_run_args_from_amplicons_file[column_name] = row[column_name]

                    #first, set the general CRISPResso options for this sub-run (e.g. plotting options, etc)
                    #note that the crispresso_options_for_pooled doesn't include e.g. amplicon_seq so when someone calls CRISPRessoPooled with -a that won't get passed on here
                    crispresso_cmd = CRISPRessoShared.propagate_crispresso_options(crispresso_cmd, crispresso_options_for_pooled, args)
                    #next set the per-amplicon options we read from the Amplicons file (and are stored in this_run_args_from_amplicons_file)
                    crispresso_cmd = CRISPRessoShared.propagate_crispresso_options(crispresso_cmd, default_input_amplicon_headers, this_run_args_from_amplicons_file)

                    crispresso_cmds.append(crispresso_cmd)

                else:
                    warn('Skipping amplicon [%s] because no reads align to it\n'% idx)
            print(123454321)
            print(crispresso_cmds)
            CRISPRessoMultiProcessing.run_crispresso_cmds(crispresso_cmds, n_processes_for_pooled, 'amplicon', args.skip_failed, start_end_percent=(16, 80))
            # Initialize array to track failed runs
            failed_batch_arr = []
            failed_batch_arr_desc = []
            for cmd in crispresso_cmds:

                # Extract the folder name from the CRISPResso command
                folder_name_regex = re.search(r'-o\s+\S+\s+--name\s+(\S+)', cmd)
                if folder_name_regex:
                    folder_name = os.path.join(OUTPUT_DIRECTORY, 'CRISPResso_on_%s' % folder_name_regex.group(1))
                    failed_run_bool, failed_status_string = CRISPRessoShared.check_if_failed_run(folder_name, info)
                    if failed_run_bool:
                        failed_batch_arr.append(folder_name_regex.group(1))
                        failed_batch_arr_desc.append(failed_status_string)

            # Store the failed runs in crispresso2_info for later use
            crispresso2_info['results']['failed_batch_arr'] = failed_batch_arr
            crispresso2_info['results']['failed_batch_arr_desc'] = failed_batch_arr_desc

            df_template['n_reads']=n_reads_aligned_amplicons
            df_template['n_reads_aligned_%']=df_template['n_reads']/float(N_READS_ALIGNED)*100
            df_template.fillna('NA').to_csv(_jp('REPORT_READS_ALIGNED_TO_AMPLICONS.txt'), sep='\t')



        if RUNNING_MODE=='AMPLICONS_AND_GENOME':
            info('Mapping amplicons to the reference genome...')

            filename_amplicon_aligned_locations = _jp('CRISPResso_amplicon_aligned_locations.txt')
            filename_aligned_amplicons_sam = _jp('CRISPResso_amplicons_aligned.sam')
            filename_aligned_amplicons_sam_log = _jp('CRISPResso_amplicons_aligned.sam.log')
            filename_amplicon_seqs_fasta = _jp('CRISPResso_amplicons_to_align.fa')

            if can_finish_incomplete_run and 'mapping_amplicons_to_reference_genome' in crispresso2_info['running_info']['finished_steps']:
                info('Reading previously-computed alignment of amplicons to genome')
                additional_columns_df = pd.read_csv(filename_amplicon_aligned_locations, sep="\t")
                additional_columns_df.set_index('amplicon_name', inplace=True)
            else:
                #write amplicons as fastq for alignment
                with open(filename_amplicon_seqs_fasta, 'w') as fastas:
                    for idx, row in df_template.iterrows():
                        fastas.write('>%s\n%s\n'%(idx, row.amplicon_seq))

                aligner_command= 'bowtie2 -x %s -p %s %s -f -U %s --no-hd --no-sq 2> %s > %s ' %(args.bowtie2_index, n_processes_for_pooled, bowtie2_options_string, \
                    filename_amplicon_seqs_fasta, filename_aligned_amplicons_sam_log, filename_aligned_amplicons_sam)
                bowtie_status=sb.call(aligner_command, shell=True)
                if bowtie_status:
                        raise Bowtie2Exception('Bowtie2 failed to align amplicons to the genome, please check the output file.')

                additional_columns = []
                with open (filename_aligned_amplicons_sam) as aln:
                    for line in aln.readlines():
                        line_els = line.split("\t")
                        if line_els[2] == "*":
                            info('The amplicon [%s] is not mappable to the reference genome provided!' % line_els[0])
                            additional_columns.append([line_els[0], 'NOT_ALIGNED', 0, -1, '+', ''])
                        else:
                            aln_len = CRISPRessoShared.get_ref_length_from_cigar(line_els[5])
                            seq_start = int(line_els[3])
                            seq_stop = seq_start + aln_len
                            strand = "-" if (int(line_els[1]) & 0x10) else "+"
                            additional_columns.append([line_els[0], line_els[2], seq_start, seq_stop, strand, line_els[9]])
                            info('The amplicon [%s] was mapped to: %s:%d-%d ' % (line_els[0], line_els[2], seq_start, seq_stop))
                additional_columns_df = pd.DataFrame(additional_columns, columns=['amplicon_name', 'chr_id', 'bpstart', 'bpend', 'strand', 'reference_seq']).set_index('amplicon_name')
                additional_columns_df.to_csv(filename_amplicon_aligned_locations, sep="\t", index_label='amplicon_name')

                crispresso2_info['running_info']['finished_steps']['mapping_amplicons_to_reference_genome'] = True
                CRISPRessoShared.write_crispresso_info(
                    crispresso2_info_file, crispresso2_info
                )

            files_to_remove.append(filename_amplicon_seqs_fasta)
            files_to_remove.append(filename_aligned_amplicons_sam)

            df_template=df_template.join(additional_columns_df)

            df_template.bpstart=df_template.bpstart.astype(int)
            df_template.bpend=df_template.bpend.astype(int)

            #Check reference is the same otherwise throw a warning
            for idx, row in df_template.iterrows():
                if row.amplicon_seq != row.reference_seq and row.amplicon_seq != CRISPRessoShared.reverse_complement(row.reference_seq):
                    warn('The amplicon sequence %s provided:\n%s\n\nis different from the reference sequence(both strands):\n\n%s\n\n%s\n' %(row.name, row.amplicon_seq, row.amplicon_seq, CRISPRessoShared.reverse_complement(row.amplicon_seq)))


        if RUNNING_MODE=='ONLY_GENOME' or RUNNING_MODE=='AMPLICONS_AND_GENOME':

            ###HERE we recreate the uncompressed genome file if not available###

            #check you have all the files for the genome and create a fa idx for samtools

            uncompressed_reference=args.bowtie2_index+'.fa'

            #if not os.path.exists(GENOME_LOCAL_FOLDER):
            #    os.mkdir(GENOME_LOCAL_FOLDER)

            if os.path.exists(uncompressed_reference):
                info('The uncompressed reference fasta file for %s is already present! Skipping generation.' % args.bowtie2_index)
            else:
                #uncompressed_reference=os.path.join(GENOME_LOCAL_FOLDER,'UNCOMPRESSED_REFERENCE_FROM_'+args.bowtie2_index.replace('/','_')+'.fa')
                info('Extracting uncompressed reference from the provided bowtie2 index since it is not available... Please be patient!')

                cmd_to_uncompress='bowtie2-inspect %s > %s 2>>%s' % (args.bowtie2_index, uncompressed_reference, log_filename)
                sb.call(cmd_to_uncompress, shell=True)

                info('Indexing fasta file with samtools...')
                #!samtools faidx {uncompressed_reference}
                sb.call('samtools faidx %s 2>>%s ' % (uncompressed_reference, log_filename), shell=True)

        # align reads to the genome in an unbiased way
        if RUNNING_MODE=='ONLY_GENOME' or RUNNING_MODE=='AMPLICONS_AND_GENOME':
            bam_filename_genome = _jp('{0}_GENOME_ALIGNED.bam'.format(normalize_name(
                args.name, args.fastq_r1, args.fastq_r2, args.aligned_pooled_bam,
            )))
            # if input bam is provided, don't align reads to the genome and use that bam
            if args.aligned_pooled_bam is not None:
                bam_filename_genome = args.aligned_pooled_bam

            if can_finish_incomplete_run and 'n_reads_aligned_genome' in crispresso2_info['running_info']['finished_steps']:
                info('Using previously-computed alignment of reads to genome')
                N_READS_ALIGNED = crispresso2_info['running_info']['finished_steps']['n_reads_aligned_genome']
            # if aligned bam is provided, count reads aligned to genome
            elif args.aligned_pooled_bam is not None:
                def rreplace(s, old, new):
                    li = s.rsplit(old)
                    return new.join(li)
                if os.path.exists(rreplace(args.aligned_pooled_bam, ".bam", ".bai")) or os.path.exists(args.aligned_pooled_bam+'.bai'):
                    info('Index file for input .bam file exists, skipping generation.')
                else:
                    info('Index file for input .bam file does not exist. Generating bam index file.')
                    sb.call('samtools index %s' % bam_filename_genome, shell=True)

                N_READS_ALIGNED = get_n_aligned_bam(bam_filename_genome)
                # save progress up to this point
                crispresso2_info['running_info']['finished_steps']['n_reads_aligned_genome'] = N_READS_ALIGNED
                CRISPRessoShared.write_crispresso_info(
                    crispresso2_info_file, crispresso2_info,
                )
            # otherwise, align reads to the genome and count reads
            else:
                info('Aligning reads to the provided genome index...')
                aligner_command = 'bowtie2 -x %s -p %s %s -U %s 2>>%s| samtools view -bS - | samtools sort -@ %d - -o %s' %(args.bowtie2_index, n_processes_for_pooled,
                    bowtie2_options_string, processed_output_filename, log_filename, n_processes_for_pooled, bam_filename_genome)
                if args.debug:
                    info('Aligning with command: ' + aligner_command)
                sb.call(aligner_command, shell=True)

                sb.call('samtools index %s' % bam_filename_genome, shell=True)

                N_READS_ALIGNED = get_n_aligned_bam(bam_filename_genome)

                # save progress up to this point
                crispresso2_info['running_info']['finished_steps']['n_reads_aligned_genome'] = N_READS_ALIGNED
                CRISPRessoShared.write_crispresso_info(
                    crispresso2_info_file, crispresso2_info,
                )

            MAPPED_REGIONS = _jp('MAPPED_REGIONS/')
            REPORT_ALL_DEPTH = _jp('REPORT_READS_ALIGNED_TO_GENOME_ALL_DEPTHS.txt')

            if can_finish_incomplete_run and 'genome_demultiplexing' in crispresso2_info['running_info']['finished_steps'] and os.path.isfile(REPORT_ALL_DEPTH):
                info('Using previously-computed demultiplexing of genomic reads')
                df_all_demux = pd.read_csv(REPORT_ALL_DEPTH, sep='\t')
                df_all_demux['loc'] = df_all_demux['chr_id']+' ' + df_all_demux['start'].apply(str) + ' '+df_all_demux['end'].apply(str)
                df_all_demux.set_index(['loc'], inplace=True)
            else:
                #REDISCOVER LOCATIONS and DEMULTIPLEX READS

                # first get rid of all files in the output directory
                if os.path.exists(MAPPED_REGIONS):
                    info('Deleting partially-completed demultiplexing in %s...'%MAPPED_REGIONS)
                    cmd = "rm -rf %s" % MAPPED_REGIONS
                    p = sb.call(cmd, shell=True)

                # make the output directory
                os.mkdir(MAPPED_REGIONS)

                # if we should only demultiplex where amplicons aligned... (as opposed to the whole genome)
                if RUNNING_MODE=='AMPLICONS_AND_GENOME' and args.demultiplex_only_at_amplicons:
                    s1 = r'''samtools view -F 0x0004 %s __REGIONCHR__:__REGIONSTART__-__REGIONEND__ 2>>%s |''' % (bam_filename_genome, log_filename)+\
                    r'''awk 'BEGIN{OFS="\t";num_records=0;fastq_filename="__OUTPUTPATH__REGION___REGIONCHR_____REGIONSTART_____REGIONEND__.fastq";} \
                        { \
                            print "@"$1"\n"$10"\n+\n"$11 > fastq_filename; \
                            num_records++; \
                        } \
                    END{ \
                      close(fastq_filename); \
                      system("gzip -f "fastq_filename);  \
                      record_log_str = "__REGIONCHR__\t__REGIONSTART__\t__REGIONEND__\t"num_records"\t"fastq_filename".gz\n"; \
                      print record_log_str > "__DEMUX_CHR_LOGFILENAME__"; \
                    } ' '''
                    cmd = (s1).replace('__OUTPUTPATH__', MAPPED_REGIONS)
                    cmd = cmd.replace("__MIN_READS__", str(args.min_reads_to_use_region))
                    with open(REPORT_ALL_DEPTH, 'w') as f:
                        f.write('chr_id\tstart\tend\tnumber of reads\toutput filename\n')

                    info('Preparing to demultiplex reads aligned to positions overlapping amplicons in the genome...')
                    # make command for each amplicon

                    chr_commands = []
                    chr_output_filenames = []
                    for idx, row in df_template.iterrows():
                        chr_output_filename = _jp('MAPPED_REGIONS/chr%s_%s_%s.info' % (row.chr_id, row.bpstart, row.bpend))
                        sub_chr_command = cmd.replace('__REGIONCHR__', str(row.chr_id)).replace('__REGIONSTART__',str(row.bpstart)).replace('__REGIONEND__',str(row.bpend)).replace("__DEMUX_CHR_LOGFILENAME__", chr_output_filename)
                        chr_commands.append(sub_chr_command)
                        chr_output_filenames.append(chr_output_filename)

                # if we should demultiplex everwhere (not just where amplicons aligned)
                else:
                    # next, create the general demux command
                    # variables like __CHR__ will be subbed out below for each iteration
                    s1 = r'''samtools view -F 0x0004 %s __CHR____REGION__ 2>>%s |''' % (bam_filename_genome, log_filename) + \
                    r'''awk 'BEGIN {OFS="\t"} {bpstart=$4;  bpend=bpstart; split ($6,a,"[MIDNSHP]"); n=0;\
                    for (i=1; i in a; i++){\
                        n+=1+length(a[i]);\
                        if (substr($6,n,1)=="S"){\
                            if (bpend==$4)\
                                bpstart-=a[i];\
                            else \
                                bpend+=a[i]; \
                            }\
                        else if( (substr($6,n,1)!="I")  && (substr($6,n,1)!="H") )\
                                bpend+=a[i];\
                        }\
                        if (($2 % 32)>=16)\
                            print $3,bpstart,bpend,"-",$1,$10,$11;\
                        else\
                            print $3,bpstart,bpend,"+",$1,$10,$11;}' | '''

                    s2 = r'''  sort -k1,1 -k2,2n  | awk \
                     'BEGIN{chr_id="NA";bpstart=-1;bpend=-1; fastq_filename="NA";num_records=0;fastq_records="";fastq_record_sep="";record_log_str = ""}\
                    { if ( (chr_id!=$1) || (bpstart!=$2) || (bpend!=$3) )\
                        {\
                        if (fastq_filename!="NA") {if (num_records < __MIN_READS__){\
                            record_log_str = record_log_str chr_id"\t"bpstart"\t"bpend"\t"num_records"\tNA\n"} \
                    else{print(fastq_records)>fastq_filename;close(fastq_filename); system("gzip -f "fastq_filename); record_log_str = record_log_str chr_id"\t"bpstart"\t"bpend"\t"num_records"\t"fastq_filename".gz\n"} \
                        }\
                        chr_id=$1; bpstart=$2; bpend=$3;\
                        fastq_filename=sprintf("__OUTPUTPATH__REGION_%s_%s_%s.fastq",$1,$2,$3);\
                        num_records = 0;\
                        fastq_records="";\
                        fastq_record_sep="";\
                        }\
                    fastq_records=fastq_records fastq_record_sep "@"$5"\n"$6"\n+\n"$7; \
                    fastq_record_sep="\n"; \
                    num_records++; \
                    } \
                    END{ \
                        if (fastq_filename!="NA") {if (num_records < __MIN_READS__){\
                            record_log_str = record_log_str chr_id"\t"bpstart"\t"bpend"\t"num_records"\tNA\n"} \
                    else{printf("%s",fastq_records)>fastq_filename;close(fastq_filename); system("gzip -f "fastq_filename); record_log_str = record_log_str chr_id"\t"bpstart"\t"bpend"\t"num_records"\t"fastq_filename".gz\n"} \
                        }\
                        print record_log_str > "__DEMUX_CHR_LOGFILENAME__" \
                    }' '''
                    cmd = (s1+s2).replace('__OUTPUTPATH__', MAPPED_REGIONS)
                    cmd = cmd.replace("__MIN_READS__", str(args.min_reads_to_use_region))

                    info('Preparing to demultiplex reads aligned to the genome...')
                    # next, get all of the chromosome names (for parallelization)
                    enumerate_chr_cmd = "samtools view -H %s" % bam_filename_genome
                    p = sb.Popen(enumerate_chr_cmd, shell=True, stdout=sb.PIPE)
                    chr_lines = p.communicate()[0].decode('utf-8').split("\n")
                    chrs = []
                    chr_lens = {}
                    for chr_line in chr_lines:
                        m = re.match(r'@SQ\s+SN:(\S+)\s+LN:(\d+)', chr_line)
                        if m:
                            chrs.append(m.group(1))
                            chr_lens[m.group(1)] = int(m.group(2))

                    chr_commands = []
                    chr_output_filenames = []
                    for chr_str in chrs:
                        chr_cmd = cmd.replace('__CHR__', chr_str)
                        # if we have a lot of reads, split up the chrs too
                        # with a step size of 10M, there are about 220 regions in hg19
                        # with a step size of 5M, there are about 368 regions in hg19
                        chr_step_size = 5000000 #step size for splitting up chrs
                        chr_len = chr_lens[chr_str]
                        if N_READS_ALIGNED > 10000000 and chr_len > chr_step_size*2:
                            curr_pos = 0
                            curr_end = curr_pos + chr_step_size
                            while curr_end < chr_len:
                                # make sure there aren't any reads at this breakpoint
                                n_reads_at_end = get_n_aligned_bam_region(bam_filename_genome, chr_str, curr_end-5, curr_end+5)
                                while n_reads_at_end > 0:
                                    curr_end += 500  # look for another place with no reads
                                    if curr_end >= chr_len:
                                        curr_end = chr_len
                                        break
                                    n_reads_at_end = get_n_aligned_bam_region(bam_filename_genome, chr_str, curr_end-5, curr_end+5)

                                chr_output_filename = _jp('MAPPED_REGIONS/%s_%s_%s.info' % (chr_str, curr_pos, curr_end))
                                sub_chr_command = chr_cmd.replace("__REGION__", ":%d-%d "%(curr_pos, curr_end)).replace("__DEMUX_CHR_LOGFILENAME__",chr_output_filename)
                                chr_commands.append(sub_chr_command)
                                chr_output_filenames.append(chr_output_filename)
                                curr_pos = curr_end
                                curr_end = curr_pos + chr_step_size
                            if curr_end < chr_len:
                                chr_output_filename = _jp('MAPPED_REGIONS/%s_%s_%s.info' % (chr_str, curr_pos, chr_len))
                                sub_chr_command = chr_cmd.replace("__REGION__", ":%d-%d "%(curr_pos, chr_len)).replace("__DEMUX_CHR_LOGFILENAME__",chr_output_filename)
                                chr_commands.append(sub_chr_command)
                                chr_output_filenames.append(chr_output_filename)

                        else:
                            # otherwise do the whole chromosome
                            chr_output_filename = _jp('MAPPED_REGIONS/%s.info' % (chr_str))
                            sub_chr_command = chr_cmd.replace("__REGION__", "").replace("__DEMUX_CHR_LOGFILENAME__",chr_output_filename)
                            chr_commands.append(sub_chr_command)
                            chr_output_filenames.append(chr_output_filename)

                if args.debug:
                    demux_file = _jp('DEMUX_COMMANDS.txt')
                    with open(demux_file, 'w') as fout:
                        fout.write("\n\n\n".join(chr_commands))
                    info('Wrote demultiplexing commands to ' + demux_file)

                info('Demultiplexing reads by location (%d genomic regions)...'%len(chr_commands), {'percent_complete': 85})
                CRISPRessoMultiProcessing.run_parallel_commands(chr_commands, n_processes=n_processes_for_pooled, descriptor='Demultiplexing reads by location', continue_on_fail=args.skip_failed)

                with open(REPORT_ALL_DEPTH, 'w') as f:
                    f.write('chr_id\tstart\tend\tnumber of reads\toutput filename\n')
                    for chr_output_filename in chr_output_filenames:
                        with open(chr_output_filename, 'r') as f_in:
                            for line in f_in:
                                f.write(line)

                df_all_demux = pd.read_csv(REPORT_ALL_DEPTH, sep='\t')
                df_all_demux.sort_values(by=['chr_id', 'start'], inplace=True)
                sum_aligned_reads = df_all_demux["number of reads"].sum()
                # write the sorted file
                df_all_demux.to_csv(REPORT_ALL_DEPTH, sep="\t", index=False, na_rep="NA")
                df_all_demux['loc'] = df_all_demux['chr_id']+' ' + df_all_demux['start'].apply(str) + ' '+df_all_demux['end'].apply(str)
                df_all_demux.set_index(['loc'], inplace=True)

                if sum_aligned_reads == 0:
                    raise NoReadsAlignedException("No reads aligned to the specified genome")

                crispresso2_info['running_info']['finished_steps']['genome_demultiplexing'] = True
                CRISPRessoShared.write_crispresso_info(
                    crispresso2_info_file, crispresso2_info,
                )

        '''
        The most common use case, where many different target sites are pooled into a single
        high-throughput sequencing library for quantification, is not directly addressed by this implementation.
        Potential users of CRISPResso would need to write their own code to generate separate input files for processing.
        Importantly, this preprocessing code would need to remove any PCR amplification artifacts
        (such as amplification of sequences from a gene and a highly similar pseudogene )
        which may confound the interpretation of results.
        This can be done by mapping of input sequences to a reference genome and removing
        those that do not map to the expected genomic location, but is non-trivial for an end-user to implement.
        '''

        if RUNNING_MODE == 'AMPLICONS_AND_GENOME':
            files_to_match = list(df_all_demux['output filename'].dropna())
            n_reads_aligned_genome = []
            fastq_region_filenames = []

            if can_finish_incomplete_run and 'crispresso_amplicons_and_genome' in crispresso2_info['running_info']['finished_steps']:
                info('Using previously-computed crispresso runs')
                (n_reads_aligned_genome, fastq_region_filenames, files_to_match) = crispresso2_info['running_info']['finished_steps']['crispresso_amplicons_and_genome'];
            else:
                crispresso_cmds = []
                for idx, row in df_template.iterrows():

                    info('Processing amplicon: %s' % idx )

                    # check if we have reads
                    demux_key = row['chr_id'] + ' ' + str(row['bpstart']) + ' ' + str(row['bpend'])
                    if demux_key in df_all_demux.index:
                        demux_row = df_all_demux.loc[demux_key]
                        N_READS = demux_row['number of reads']
                        n_reads_aligned_genome.append(N_READS)
                        fastq_filename_region = str(demux_row['output filename'])
                        if fastq_filename_region == "nan":
                            fastq_filename_region = ""
                        else:
                            if fastq_filename_region in files_to_match:
                                files_to_match.remove(fastq_filename_region)
                        fastq_region_filenames.append(fastq_filename_region)
                        #else:
                             #info('Warning: Fastq filename ' + fastq_filename_region + ' is not in ' + str(files_to_match))
                             #debug here??
                        if N_READS >= args.min_reads_to_use_region and fastq_filename_region != "":
                            info('\nThe amplicon [%s] has enough reads (%d) mapped to it! Running CRISPResso!\n' % (idx, N_READS))

                            crispresso_cmd = args.crispresso_command + ' -r1 %s -o %s --name %s' % (fastq_filename_region, OUTPUT_DIRECTORY, idx)

                            this_run_args_from_amplicons_file = {}
                            for column_name in default_input_amplicon_headers:
                                if column_name in df_template.columns and row[column_name] and not pd.isnull(row[column_name]):
                                    this_run_args_from_amplicons_file[column_name] = row[column_name]

                            #first, set the general CRISPResso options for this sub-run (e.g. plotting options, etc)
                            #note that the crispresso_options_for_pooled doesn't include e.g. amplicon_seq so when someone calls CRISPRessoPooled with -a that won't get passed on here
                            crispresso_cmd = CRISPRessoShared.propagate_crispresso_options(crispresso_cmd, crispresso_options_for_pooled, args)
                            #next set the per-amplicon options we read from the Amplicons file (and are stored in this_run_args_from_amplicons_file)
                            crispresso_cmd = CRISPRessoShared.propagate_crispresso_options(crispresso_cmd, default_input_amplicon_headers, this_run_args_from_amplicons_file)
                            info('Running CRISPResso:%s' % crispresso_cmd)
                            crispresso_cmds.append(crispresso_cmd)

                        else:
                            warn('The amplicon [%s] has too few reads (%d) mapped to it! Skipping the execution of CRISPResso!' % (idx, N_READS))
                    else:
                        fastq_region_filenames.append('')
                        n_reads_aligned_genome.append(0)
                        warn("The amplicon %s doesn't have any reads mapped to it!\n Please check your amplicon sequence." %  idx)

                CRISPRessoMultiProcessing.run_crispresso_cmds(crispresso_cmds, n_processes_for_pooled, 'amplicon', args.skip_failed, start_end_percent=(15, 85))

                crispresso2_info['running_info']['finished_steps']['crispresso_amplicons_and_genome'] = (n_reads_aligned_genome, fastq_region_filenames, files_to_match)
                CRISPRessoShared.write_crispresso_info(
                    crispresso2_info_file, crispresso2_info,
                )

            df_template['Amplicon_Specific_fastq.gz_filename'] = fastq_region_filenames
            df_template['n_reads'] = n_reads_aligned_genome
            df_template['n_reads_aligned_%'] = df_template['n_reads']/float(N_READS_ALIGNED)*100

            if args.gene_annotations:
                df_template = df_template.apply(lambda row: find_overlapping_genes(row, df_genes), axis=1)

            df_template.fillna('NA').to_csv(_jp('REPORT_READS_ALIGNED_TO_GENOME_AND_AMPLICONS.txt'), sep='\t')

            #write another file with the not amplicon regions

            if args.skip_reporting_problematic_regions:
                df_regions = pd.DataFrame(columns=['chr_id', 'bpstart', 'bpend', 'fastq_file', 'n_reads', 'Reference_sequence'])
            else:
                filename_problematic_regions = _jp('REPORTS_READS_ALIGNED_TO_GENOME_NOT_MATCHING_AMPLICONS.txt')
                if can_finish_incomplete_run and 'reporting_problematic_regions' in crispresso2_info['running_info']['finished_steps']:
                    info('Skipping previously-computed reporting of problematic regions')
                    df_regions = pd.read_csv(filename_problematic_regions, sep='\t')
                else:
                    info('Reporting problematic regions...')
                    summarize_region_fastq_input = [f+" "+uncompressed_reference for f in files_to_match] #pass both params to parallel function
                    coordinates = CRISPRessoMultiProcessing.run_function_on_array_chunk_parallel(summarize_region_fastq_input, summarize_region_fastq_chunk, n_processes=n_processes_for_pooled)
                    df_regions = pd.DataFrame(coordinates, columns=['chr_id', 'bpstart', 'bpend', 'fastq_file', 'n_reads', 'Reference_sequence'])
                    df_regions.dropna(inplace=True) #remove regions in chrUn

                    df_regions['bpstart'] = pd.to_numeric(df_regions['bpstart'])
                    df_regions['bpend'] = pd.to_numeric(df_regions['bpend'])
                    df_regions['n_reads'] = pd.to_numeric(df_regions['n_reads'])

                    df_regions.bpstart = df_regions.bpstart.astype(int)
                    df_regions.bpend = df_regions.bpend.astype(int)

                    df_regions['n_reads_aligned_%'] = df_regions['n_reads']/float(N_READS_ALIGNED)*100

                    if args.gene_annotations:
                        info('Checking overlapping genes...')
                        df_regions = df_regions.apply(lambda row: find_overlapping_genes(row, df_genes), axis=1)

                    df_regions.sort_values(by='n_reads', ascending=False, inplace=True)

                    df_regions.fillna('NA').to_csv(filename_problematic_regions, sep='\t', index=None)

                    crispresso2_info['running_info']['finished_steps']['reporting_problematic_regions'] = True
                    CRISPRessoShared.write_crispresso_info(
                        crispresso2_info_file, crispresso2_info,
                    )

        if RUNNING_MODE=='ONLY_GENOME' :
            # Load regions and build REFERENCE TABLES
            filename_reads_aligned_to_genome_only = _jp('REPORT_READS_ALIGNED_TO_GENOME_ONLY.txt')
            if can_finish_incomplete_run and 'demultiplexing_genome_only_regions' in crispresso2_info['running_info']['finished_steps'] and os.path.exists(filename_reads_aligned_to_genome_only):
                info('Using previously-computed extraction of aligned regions')
                df_regions = pd.read_csv(filename_reads_aligned_to_genome_only, sep="\t")
            else:
                info('Parsing the demultiplexed files and extracting locations and reference sequences...')
                files_to_match = list(df_all_demux['output filename'].dropna())
                summarize_region_fastq_input = [f+" "+uncompressed_reference for f in files_to_match] #pass both params to parallel function
                coordinates = CRISPRessoMultiProcessing.run_function_on_array_chunk_parallel(summarize_region_fastq_input, summarize_region_fastq_chunk, n_processes=n_processes_for_pooled)
                df_regions = pd.DataFrame(coordinates, columns=['chr_id', 'bpstart', 'bpend', 'fastq_file', 'n_reads', 'sequence'])

                df_regions.dropna(inplace=True)  #remove regions in chrUn

                df_regions['bpstart'] = pd.to_numeric(df_regions['bpstart'])
                df_regions['bpend'] = pd.to_numeric(df_regions['bpend'])
                df_regions['n_reads'] = pd.to_numeric(df_regions['n_reads'])

                df_regions.bpstart = df_regions.bpstart.astype(int)
                df_regions.bpend = df_regions.bpend.astype(int)

                df_regions['n_reads_aligned_%'] = df_regions['n_reads']/float(N_READS_ALIGNED)*100

                if args.gene_annotations:
                    info('Checking overlapping genes...')
                    df_regions = df_regions.apply(lambda row: find_overlapping_genes(row, df_genes), axis=1)

                df_regions.sort_values(by='n_reads', ascending=False, inplace=True)

                df_regions.fillna('NA').to_csv(filename_reads_aligned_to_genome_only, sep='\t', index=None)

                crispresso2_info['running_info']['finished_steps']['demultiplexing_genome_only_regions'] = True
                CRISPRessoShared.write_crispresso_info(
                    crispresso2_info_file, crispresso2_info,
                )

            # run CRISPResso (last step of genome-only mode)
            if can_finish_incomplete_run and 'crispresso_genome_only' in crispresso2_info['running_info']['finished_steps']:
                info('Using previously-computed crispresso runs')
            else:
                info('Running CRISPResso on the regions discovered...')
                crispresso_cmds = []
                for idx, row in df_regions.iterrows():

                    if row.n_reads > args.min_reads_to_use_region:
                        info('\nRunning CRISPResso on: %s-%d-%d...'%(row.chr_id, row.bpstart, row.bpend))
                        if pd.isna(row.sequence):
                            raise Exception('Cannot extract sequence from input reference ' + uncompressed_reference)
                        crispresso_cmd = args.crispresso_command + ' -r1 %s -a %s -o %s' %(row.fastq_file, row.sequence, OUTPUT_DIRECTORY)
                        crispresso_cmd = CRISPRessoShared.propagate_crispresso_options(crispresso_cmd, crispresso_options_for_pooled, args)
                        crispresso_cmds.append(crispresso_cmd)
                    else:
                        info('Skipping region: %s-%d-%d , not enough reads (%d)' %(row.chr_id, row.bpstart, row.bpend, row.n_reads))
                CRISPRessoMultiProcessing.run_crispresso_cmds(crispresso_cmds, n_processes_for_pooled, 'region', args.skip_failed, start_end_percent=(15, 85))

                crispresso2_info['running_info']['finished_steps']['crispresso_genome_only'] = True
                CRISPRessoShared.write_crispresso_info(
                    crispresso2_info_file, crispresso2_info,
                )

        # write alignment statistics
        with open(_jp('MAPPING_STATISTICS.txt'), 'w+') as outfile:
            outfile.write('READS IN INPUTS:%d\nREADS AFTER PREPROCESSING:%d\nREADS ALIGNED:%d' % (N_READS_INPUT, N_READS_AFTER_PREPROCESSING, N_READS_ALIGNED))

        quantification_summary = []

        if RUNNING_MODE == 'ONLY_AMPLICONS' or RUNNING_MODE == 'AMPLICONS_AND_GENOME':
            df_final_data = df_template
        else:
            df_final_data = df_regions

        all_region_names = []
        all_region_read_counts = {}
        good_region_names = []
        good_region_folders = {}
        header = 'Name\tUnmodified%\tModified%\tReads_total\tReads_aligned\tUnmodified\tModified\tDiscarded\tInsertions\tDeletions\tSubstitutions\tOnly Insertions\tOnly Deletions\tOnly Substitutions\tInsertions and Deletions\tInsertions and Substitutions\tDeletions and Substitutions\tInsertions Deletions and Substitutions'
        header_els = header.split("\t")
        header_el_count = len(header_els)
        empty_line_els = [np.nan]*(header_el_count-1)
        n_reads_index = header_els.index('Reads_total') - 1
        for idx, row in df_final_data.iterrows():
                run_name = idx
                if RUNNING_MODE=='ONLY_AMPLICONS' or RUNNING_MODE=='AMPLICONS_AND_GENOME':
                    run_name=idx
                else:
                    run_name='REGION_%s_%d_%d' %(row.chr_id, row.bpstart, row.bpend )
                folder_name = 'CRISPResso_on_%s'%run_name

                all_region_names.append(run_name)
                all_region_read_counts[run_name] = row.n_reads

                run_data = None
                try:
                    run_data = CRISPRessoShared.load_crispresso_info(_jp(folder_name))
                except:
                    warn('Skipping the folder %s: not enough reads, incomplete, or empty folder.'% folder_name)
                    this_els = empty_line_els[:]
                    this_els[n_reads_index] = row.n_reads
                    to_add = [run_name]
                    to_add.extend(this_els)
                    quantification_summary.append(to_add)
                else:
                    n_tot = row.n_reads
                    n_aligned = 0
                    n_unmod = 0
                    n_mod = 0
                    n_discarded = 0

                    n_insertion = 0
                    n_deletion = 0
                    n_substitution = 0
                    n_only_insertion = 0
                    n_only_deletion = 0
                    n_only_substitution = 0
                    n_insertion_and_deletion = 0
                    n_insertion_and_substitution = 0
                    n_deletion_and_substitution = 0
                    n_insertion_and_deletion_and_substitution = 0

                    for ref_name in run_data['results']['ref_names']: #multiple alleles could be provided
                        n_aligned += run_data['results']['alignment_stats']['counts_total'][ref_name]
                        n_unmod += run_data['results']['alignment_stats']['counts_unmodified'][ref_name]
                        n_mod += run_data['results']['alignment_stats']['counts_modified'][ref_name]
                        n_discarded += run_data['results']['alignment_stats']['counts_discarded'][ref_name]

                        n_insertion += run_data['results']['alignment_stats']['counts_insertion'][ref_name]
                        n_deletion += run_data['results']['alignment_stats']['counts_deletion'][ref_name]
                        n_substitution += run_data['results']['alignment_stats']['counts_substitution'][ref_name]
                        n_only_insertion += run_data['results']['alignment_stats']['counts_only_insertion'][ref_name]
                        n_only_deletion += run_data['results']['alignment_stats']['counts_only_deletion'][ref_name]
                        n_only_substitution += run_data['results']['alignment_stats']['counts_only_substitution'][ref_name]
                        n_insertion_and_deletion += run_data['results']['alignment_stats']['counts_insertion_and_deletion'][ref_name]
                        n_insertion_and_substitution += run_data['results']['alignment_stats']['counts_insertion_and_substitution'][ref_name]
                        n_deletion_and_substitution += run_data['results']['alignment_stats']['counts_deletion_and_substitution'][ref_name]
                        n_insertion_and_deletion_and_substitution += run_data['results']['alignment_stats']['counts_insertion_and_deletion_and_substitution'][ref_name]

                    unmod_pct = np.nan
                    mod_pct = np.nan
                    if n_aligned > 0:
                        unmod_pct = 100*n_unmod/float(n_aligned)
                        mod_pct = 100*n_mod/float(n_aligned)


                    vals = [run_name]
                    vals.extend([round(unmod_pct, 8), round(mod_pct, 8), n_tot, n_aligned, n_unmod, n_mod, n_discarded, n_insertion, n_deletion, n_substitution, n_only_insertion, n_only_deletion, n_only_substitution, n_insertion_and_deletion, n_insertion_and_substitution, n_deletion_and_substitution, n_insertion_and_deletion_and_substitution])
                    quantification_summary.append(vals)

                    good_region_names.append(run_name)
                    good_region_folders[run_name] = folder_name


        samples_quantification_summary_filename = _jp('SAMPLES_QUANTIFICATION_SUMMARY.txt')

        df_summary_quantification = pd.DataFrame(quantification_summary, columns=header_els)
        if args.crispresso1_mode:
            crispresso1_columns = ['amplicon_name', 'Unmodified%', 'Modified%', 'Reads_aligned', 'Reads_total']
            crispresso1_print_columns = ['Amplicon_Name', 'Unmodified%', 'Modified%', 'Reads_aligned', 'Reads_total']
            df_summary_quantification.fillna('NA').to_csv(samples_quantification_summary_filename, sep='\t', index=None, columns=crispresso1_columns, header=crispresso1_print_columns)
        else:
            df_summary_quantification.fillna('NA').to_csv(samples_quantification_summary_filename, sep='\t', index=None)

        crispresso2_info['results']['alignment_stats']['samples_quantification_summary_filename'] = os.path.basename(samples_quantification_summary_filename)
        crispresso2_info['results']['final_data'] = df_final_data
        crispresso2_info['results']['all_region_names'] = all_region_names
        crispresso2_info['results']['all_region_read_counts'] = all_region_read_counts
        crispresso2_info['results']['good_region_names'] = good_region_names
        crispresso2_info['results']['good_region_folders'] = good_region_folders
        crispresso2_info['running_info']['running_mode'] = RUNNING_MODE

        crispresso2_info['results']['general_plots']['summary_plot_names'] = []
        crispresso2_info['results']['general_plots']['summary_plot_titles'] = {}
        crispresso2_info['results']['general_plots']['summary_plot_labels'] = {}
        crispresso2_info['results']['general_plots']['summary_plot_datas'] = {}


        df_summary_quantification.set_index('Name')

        save_png = True
        if args.suppress_report:
            save_png = False

        if not args.suppress_plots:
            plot_root = _jp("CRISPRessoPooled_reads_summary")

            debug('Plotting reads summary', {'percent_complete': 90})
            CRISPRessoPlot.plot_reads_total(plot_root, df_summary_quantification, save_png, args.min_reads_to_use_region)
            plot_name = os.path.basename(plot_root)
            crispresso2_info['results']['general_plots']['summary_plot_root'] = plot_name
            crispresso2_info['results']['general_plots']['summary_plot_names'].append(plot_name)
            crispresso2_info['results']['general_plots']['summary_plot_titles'][plot_name] = 'CRISPRessoPooled Read Allocation Summary'
            crispresso2_info['results']['general_plots']['summary_plot_labels'][plot_name] = 'Each bar shows the total number of reads allocated to each amplicon. The vertical line shows the cutoff for analysis, set using the --min_reads_to_use_region parameter.'
            crispresso2_info['results']['general_plots']['summary_plot_datas'][plot_name] = [('CRISPRessoPooled summary', os.path.basename(samples_quantification_summary_filename))]

            plot_root = _jp("CRISPRessoPooled_modification_summary")
            debug('Plotting modification summary', {'percent_complete': 95})
            CRISPRessoPlot.plot_unmod_mod_pcts(plot_root, df_summary_quantification, save_png, args.min_reads_to_use_region)
            plot_name = os.path.basename(plot_root)
            crispresso2_info['results']['general_plots']['summary_plot_root'] = plot_name
            crispresso2_info['results']['general_plots']['summary_plot_names'].append(plot_name)
            crispresso2_info['results']['general_plots']['summary_plot_titles'][plot_name] = 'CRISPRessoPooled Modification Summary'
            crispresso2_info['results']['general_plots']['summary_plot_labels'][plot_name] = 'Each bar shows the total number of reads aligned to each amplicon, divided into the reads that are modified and unmodified. The vertical line shows the cutoff for analysis, set using the --min_reads_to_use_region parameter.'
            crispresso2_info['results']['general_plots']['summary_plot_datas'][plot_name] = [('CRISPRessoPooled summary', os.path.basename(samples_quantification_summary_filename))]




        #if many reads weren't aligned, print those out for the user
        if RUNNING_MODE != 'ONLY_GENOME':
            #N_READS_INPUT=get_n_reads_fastq(args.fastq_r1)
            #N_READS_AFTER_PREPROCESSING=get_n_reads_fastq(processed_output_filename)
            tot_reads_aligned = df_summary_quantification['Reads_aligned'].fillna(0).sum()
            tot_reads = df_summary_quantification['Reads_total'].sum()

            if RUNNING_MODE=='AMPLICONS_AND_GENOME':
                this_bam_filename = bam_filename_genome
            if RUNNING_MODE=='ONLY_AMPLICONS':
                this_bam_filename = bam_filename_amplicons
            #if less than 1/2 of reads aligned, find most common unaligned reads and advise the user
            if N_READS_INPUT > 0 and tot_reads/float(N_READS_INPUT) < 0.5:
                warn('Less than half (%d/%d) of reads aligned to amplicons. Finding most frequent unaligned reads.'%(tot_reads, N_READS_INPUT))
                ###
                ###this results in the unpretty messages being printed:
                ### sort: write failed: standard output: Broken pipe
                ### sort: write error
                ###
                #cmd = "samtools view -f 4 %s | awk '{print $10}' | sort | uniq -c | sort -nr | head -n 10"%this_bam_filename
                import signal
                def default_sigpipe():
                    signal.signal(signal.SIGPIPE, signal.SIG_DFL)

                cmd = "samtools view -f 4 %s | head -n 10000 | awk '{print $10}' | sort | uniq -c | sort -nr | head -n 10 | awk '{print $2}'"%this_bam_filename
#    			print("command is: "+cmd)
#    		    p = sb.Popen(cmd, shell=True,stdout=sb.PIPE)
                p = sb.Popen(cmd, shell=True, stdout=sb.PIPE, preexec_fn=default_sigpipe)
                top_unaligned = p.communicate()[0].decode('utf-8')
                top_unaligned_filename=_jp('CRISPRessoPooled_TOP_UNALIGNED.txt')

                with open(top_unaligned_filename, 'w') as outfile:
                    outfile.write(top_unaligned)
                warn('Perhaps one or more of the given amplicon sequences were incomplete or incorrect. Below is a list of the most frequent unaligned reads (in the first 10000 unaligned reads). Check this list to see if an amplicon is among these reads.\n%s'%top_unaligned)


        #cleaning up
        if not args.keep_intermediate:
             info('Removing Intermediate files...')

             if not args.aligned_pooled_bam:
                if args.fastq_r2!='':
                    files_to_remove+=[processed_output_filename, flash_hist_filename, flash_histogram_filename,\
                                flash_not_combined_1_filename, flash_not_combined_2_filename]
                    if args.force_merge_pairs:
                        files_to_remove.append(new_merged_filename)
                        files_to_remove.append(old_flashed_filename)
                else:
                    files_to_remove+=[processed_output_filename]

             if args.trim_sequences and args.fastq_r2!='':
                 files_to_remove+=[output_forward_paired_filename, output_reverse_paired_filename,\
                                                   output_forward_unpaired_filename, output_reverse_unpaired_filename]

             if RUNNING_MODE=='ONLY_GENOME' or RUNNING_MODE=='AMPLICONS_AND_GENOME':
                 if args.aligned_pooled_bam is None:
                     files_to_remove+=[bam_filename_genome]
                     files_to_remove+=[bam_filename_genome+".bai"]

             if RUNNING_MODE=='ONLY_AMPLICONS':
                files_to_remove+=[bam_filename_amplicons, amplicon_fa_filename]
                for bowtie2_file in glob.glob(_jp('CUSTOM_BOWTIE2_INDEX.*')):
                    files_to_remove.append(bowtie2_file)

             for file_to_remove in files_to_remove:
                 try:
                         if os.path.islink(file_to_remove):
                             #print 'LINK',file_to_remove
                             os.unlink(file_to_remove)
                         else:
                             os.remove(file_to_remove)
                 except:
                         warn('Skipping:%s' %file_to_remove)

        if not args.suppress_report and not args.suppress_plots:
            if (args.place_report_in_output_folder):
                report_name = _jp("CRISPResso2Pooled_report.html")
            else:
                report_name = OUTPUT_DIRECTORY+'.html'
            CRISPRessoReport.make_pooled_report_from_folder(report_name, crispresso2_info, OUTPUT_DIRECTORY, _ROOT)
            crispresso2_info['running_info']['report_location'] = report_name
            crispresso2_info['running_info']['report_filename'] = os.path.basename(report_name)

        if args.compile_postrun_references:
            postrun_references = []
            names_arr = crispresso2_info['results']['good_region_names']
            for name in names_arr:
                folder_name = 'CRISPResso_on_%s' % name
                sub_folder = os.path.join(OUTPUT_DIRECTORY, folder_name)
                run_data = None
                try:
                    run_data = CRISPRessoShared.load_crispresso_info(sub_folder)
                except Exception as e:
                    raise Exception('CRISPResso run %s is not complete. Cannot read CRISPResso2_info.json file.'% sub_folder)
                ref_sequences = [run_data['results']['refs'][ref_name]['sequence'] for ref_name in run_data['results']['ref_names']]
                allele_frequency_table_zip_filename = os.path.join(sub_folder, run_data['running_info']['allele_frequency_table_zip_filename'])
                if not os.path.exists(allele_frequency_table_zip_filename):
                    raise Exception('CRISPResso run %s is not complete. Cannot read allele frequency table.'% sub_folder)
                this_alleles = []
                this_freqs = []
                this_names = []
                with zipfile.ZipFile(allele_frequency_table_zip_filename, 'r') as archive:
                    with archive.open(run_data['running_info']['allele_frequency_table_filename'], 'r') as f:
                        head = f.readline().decode('UTF-8')
                        head_els = head.rstrip().split("\t")
                        allele_ind = head_els.index('Aligned_Sequence')
                        freq_ind = head_els.index('%Reads')

                        new_allele_idx = 1
                        for line in f:
                            line_els = line.decode('UTF-8').split('\t')
                            allele_seq = line_els[allele_ind].replace('-', '')
                            allele_freq = float(line_els[freq_ind])
                            #add first allele -- then add other alleles if they are more frequent than the cutoff
                            if len(this_alleles) > 0 and allele_freq < args.compile_postrun_reference_allele_cutoff:
                                break
                            if allele_seq not in this_alleles:
                                this_alleles.append(allele_seq)
                                this_freqs.append(allele_freq)
                                this_ref_name = ""
                                for ref_name in run_data['results']['ref_names']:
                                    if allele_seq == run_data['results']['refs'][ref_name]['sequence']:
                                        this_ref_name = ref_name
                                if this_ref_name == "":
                                    this_ref_name = "Alt_" + str(new_allele_idx)
                                    new_allele_idx += 1
                                this_names.append(this_ref_name)
                    postrun_references.append([name, ",".join(this_alleles), ",".join(this_names), ",".join([str(x) for x in this_freqs])])

            postrun_reference_file = _jp("CRISPRessoPooled_postrun_references.txt")
            pd.DataFrame(postrun_references, columns=['region_name', 'reference_seqs', 'reference_names', 'reference_frequencies']).to_csv(postrun_reference_file, sep="\t", index=False)
            crispresso2_info['postrun_reference_file'] = os.path.basename(postrun_reference_file)
            info('Produced postrun reference file: ' + postrun_reference_file)

        end_time =  datetime.now()
        end_time_string =  end_time.strftime('%Y-%m-%d %H:%M:%S')
        running_time = end_time - start_time
        running_time_string =  str(running_time)

        crispresso2_info['running_info']['end_time'] = end_time
        crispresso2_info['running_info']['end_time_string'] = end_time_string
        crispresso2_info['running_info']['running_time'] = running_time
        crispresso2_info['running_info']['running_time_string'] = running_time_string

        CRISPRessoShared.write_crispresso_info(
            crispresso2_info_file, crispresso2_info,
        )

        if args.zip_output:
            CRISPRessoShared.zip_results(OUTPUT_DIRECTORY)

        info('All Done!', {'percent_complete': 100})
        print(CRISPRessoShared.get_crispresso_footer())
        sys.exit(0)

    except Exception as e:
        debug_flag = False
        if 'args' in vars() and 'debug' in args:
            debug_flag = args.debug

        if debug_flag:
            traceback.print_exc(file=sys.stdout)

        error('\n\nERROR: %s' % e)
        sys.exit(-1)

if __name__ == '__main__':
    main()<|MERGE_RESOLUTION|>--- conflicted
+++ resolved
@@ -107,7 +107,7 @@
     for input in input_arr:
 #        print('doing region ' + str(input))
         region_fastq, uncompressed_reference = input.split(" ")
-        #region format: REGION_chr8_1077_1198.fastq.gz
+        # region format: REGION_chr8_1077_1198.fastq.gz
         #But if the chr has underscores, it could look like this:
         #    REGION_chr8_KI270812v1_alt_1077_1198.fastq.gz
         region_info = os.path.basename(region_fastq).replace('.fastq.gz', '').replace('.fastq', '').split('_')
@@ -294,7 +294,6 @@
             ))
             sys.exit()
 
-<<<<<<< HEAD
         parser = CRISPRessoShared.getCRISPRessoArgParser("Pooled", parser_title = 'CRISPRessoPooled Parameters')
         # parser.add_argument('-f', '--amplicons_file', type=str,  help='Amplicons description file. This file is a tab-delimited text file with up to 14 columns (2 required):\
         # \namplicon_name:  an identifier for the amplicon (must be unique).\
@@ -331,54 +330,14 @@
         # parser.add_argument('--compile_postrun_reference_allele_cutoff', type=float, help='Only alleles with at least this percentage frequency in the population will be reported in the postrun analysis. This parameter is given as a percent, so 30 is 30%%.', default=30)
         # parser.add_argument('--alternate_alleles', type=str, help='Path to tab-separated file with alternate allele sequences for pooled experiments. This file has the columns "region_name","reference_seqs", and "reference_names" and gives the reference sequences of alternate alleles that will be passed to CRISPResso for each individual region for allelic analysis. Multiple reference alleles and reference names for a given region name are separated by commas (no spaces).', default='')
         # parser.add_argument('--limit_open_files_for_demux', help='If set, only one file will be opened during demultiplexing of read alignment locations. This will be slightly slower as the reads must be sorted, but may be necessary if the number of amplicons is greater than the number of files that can be opened due to OS constraints.', action='store_true')
-        # parser.add_argument('--aligned_pooled_bam', type=str, help='Path to aligned input for CRISPRessoPooled processing. If this parameter is specified, the alignments in the given bam will be used to demultiplex reads. If this parameter is not set (default), input reads provided by --fastq_r1 (and optionally --fastq_r2) will be aligned to the reference genome using bowtie2. If the input bam is given, the corresponding reference fasta must also be given to extract reference genomic sequences via the parameter --bowtie2_index. Note that if the aligned reads are paired-end sequenced, they should already be merged into 1 read (e.g. via Flash) before alignment.', default=None)
+        # parser.add_argument('--aligned_pooled_bam', type=str, help='Path to aligned input for CRISPRessoPooled processing. If this parameter is specified, the alignments in the given bam will be used to demultiplex reads. If this parameter is not set (default), input reads provided by --fastq_r1 (and optionally --fastq_r2) will be aligned to the reference genome using bowtie2. If the input bam is given, the corresponding reference fasta must also be given to extract reference genomic sequences via the parameter --bowtie2_index. Note that if the aligned reads are paired-end sequenced, they should already be merged into 1 read (e.g. via Flash or fastp) before alignment.', default=None)
         # parser.add_argument('--demultiplex_only_at_amplicons', help='If set, and an amplicon file (--amplicons_file) and reference sequence (--bowtie2_index) are provided, reads overlapping alignment positions of amplicons will be demultiplexed and assigned to that amplicon. If this flag is not set, the entire genome will be demultiplexed and reads with the same start and stop coordinates as an amplicon will be assigned to that amplicon.', action='store_true')
-=======
-        parser = CRISPRessoShared.getCRISPRessoArgParser(parser_title = 'CRISPRessoPooled Parameters')
-        parser.add_argument('-f', '--amplicons_file', type=str,  help='Amplicons description file. This file is a tab-delimited text file with up to 14 columns (2 required):\
-        \namplicon_name:  an identifier for the amplicon (must be unique).\
-        \namplicon_seq:  amplicon sequence used in the experiment.\
-        \nguide_seq (OPTIONAL):  sgRNA sequence used for this amplicon without the PAM sequence. Multiple guides can be given separated by commas and not spaces.\
-        \nexpected_hdr_amplicon_seq (OPTIONAL): expected amplicon sequence in case of HDR.\
-        \ncoding_seq (OPTIONAL): Subsequence(s) of the amplicon corresponding to coding sequences. If more than one separate them by commas and not spaces.\
-        \nprime_editing_pegRNA_spacer_seq (OPTIONAL): pegRNA spacer sgRNA sequence used in prime editing. The spacer should not include the PAM sequence. The sequence should be given in the RNA 5\'->3\' order, so for Cas9, the PAM would be on the right side of the given sequence.\
-        \nprime_editing_nicking_guide_seq (OPTIONAL): Nicking sgRNA sequence used in prime editing. The sgRNA should not include the PAM sequence. The sequence should be given in the RNA 5\'->3\' order, so for Cas9, the PAM would be on the right side of the sequence.\
-        \nprime_editing_pegRNA_extension_seq (OPTIONAL): Extension sequence used in prime editing. The sequence should be given in the RNA 5\'->3\' order, such that the sequence starts with the RT template including the edit, followed by the Primer-binding site (PBS).\
-        \nprime_editing_pegRNA_scaffold_seq (OPTIONAL): If given, reads containing any of this scaffold sequence before extension sequence (provided by --prime_editing_extension_seq) will be classified as \'Scaffold-incorporated\'. The sequence should be given in the 5\'->3\' order such that the RT template directly follows this sequence. A common value ends with \'GGCACCGAGUCGGUGC\'.\
-        \nprime_editing_pegRNA_scaffold_min_match_length (OPTIONAL): Minimum number of bases matching scaffold sequence for the read to be counted as \'Scaffold-incorporated\'. If the scaffold sequence matches the reference sequence at the incorporation site, the minimum number of bases to match will be minimally increased (beyond this parameter) to disambiguate between prime-edited and scaffold-incorporated sequences.\
-        \nprime_editing_override_prime_edited_ref_seq (OPTIONAL): If given, this sequence will be used as the prime-edited reference sequence. This may be useful if the prime-edited reference sequence has large indels or the algorithm cannot otherwise infer the correct reference sequence.\
-        \nquantification_window_coordinates (OPTIONAL): Bp positions in the amplicon sequence specifying the quantification window. This parameter overrides values of the "--quantification_window_center", "-- cleavage_offset", "--window_around_sgrna" or "-- window_around_sgrna" values. Any indels/substitutions outside this window are excluded. Indexes are 0-based, meaning that the first nucleotide is position 0. Ranges are separated by the dash sign like "start-stop", and multiple ranges can be separated by the underscore (\_). A value of 0 disables this filter. (can be comma-separated list of values, corresponding to amplicon sequences given in --amplicon_seq e.g. 5-10,5-10_20-30 would specify the 5th-10th bp in the first reference and the 5th-10th and 20th-30th bp in the second reference) (default: None)\
-        \nquantification_window_size (OPTIONAL): Defines the size (in bp) of the quantification window extending from the position specified by the "--cleavage_offset" or "--quantification_window_center" parameter in relation to the provided guide RNA sequence(s) (--sgRNA). Mutations within this number of bp from the quantification window center are used in classifying reads as modified or unmodified. A value of 0 disables this window and indels in the entire amplicon are considered. Default is 1, 1bp on each side of the cleavage position for a total length of 2bp.\
-        \nquantification_window_center (OPTIONAL): Center of quantification window to use within respect to the 3\' end of the provided sgRNA sequence. Remember that the sgRNA sequence must be entered without the PAM. For cleaving nucleases, this is the predicted cleavage position. The default is -3 and is suitable for the Cas9 system. For alternate nucleases, other cleavage offsets may be appropriate, for example, if using Cpf1 this parameter would be set to 1. For base editors, this could be set to -17.', default='')
-
-        #tool specific optional
-        parser.add_argument('--gene_annotations', type=str, help='Gene Annotation Table from UCSC Genome Browser Tables (http://genome.ucsc.edu/cgi-bin/hgTables?command=start), \
-        please select as table "knownGene", as output format "all fields from selected table" and as file returned "gzip compressed"', default='')
-        # rationale for setting the default scores:
-        # --end-to-end - no clipping, match bonus -ma is set to 0
-        # -N 0 number of mismatches allowed in seed alignment
-        # --np 0 where read (or ref have ambiguous character (N)) penalty is 0
-        # -mp 3,2 mismatch penalty - set max mismatch to -3 to coincide with the gap extension penalty (2 is the default min mismatch penalty)
-        # --score-min L,-5,-3*(1-H) For a given homology score, we allow up to (1-H) mismatches (-3) or gap extensions (-3) and one gap open (-5). This score translates to -5 + -3(1-H)L where L is the sequence length
-        parser.add_argument('--bowtie2_options_string', type=str, help='Override options for the Bowtie2 alignment command. By default, this is " --end-to-end -N 0 --np 0 -mp 3,2 --score-min L,-5,-3(1-H)" where H is the default homology score.', default='')
-        parser.add_argument('--use_legacy_bowtie2_options_string', help='Use legacy (more stringent) Bowtie2 alignment parameters: " -k 1 --end-to-end -N 0 --np 0 ".', action='store_true')
-        parser.add_argument('--min_reads_to_use_region',  type=float, help='Minimum number of reads that align to a region to perform the CRISPResso analysis', default=1000)
-        parser.add_argument('--skip_failed',  help='Continue with pooled analysis even if one sample fails', action='store_true')
-        parser.add_argument('--skip_reporting_problematic_regions', help='Skip reporting of problematic regions. By default, when both amplicons (-f) and genome (-x) are provided, problematic reads that align to the genome but to positions other than where the amplicons align are reported as problematic', action='store_true')
-        parser.add_argument('--crispresso_command', help='CRISPResso command to call', default='CRISPResso')
-        parser.add_argument('--compile_postrun_references', help='If set, a file will be produced which compiles the reference sequences of frequent amplicons.', action='store_true')
-        parser.add_argument('--compile_postrun_reference_allele_cutoff', type=float, help='Only alleles with at least this percentage frequency in the population will be reported in the postrun analysis. This parameter is given as a percent, so 30 is 30%%.', default=30)
-        parser.add_argument('--alternate_alleles', type=str, help='Path to tab-separated file with alternate allele sequences for pooled experiments. This file has the columns "region_name","reference_seqs", and "reference_names" and gives the reference sequences of alternate alleles that will be passed to CRISPResso for each individual region for allelic analysis. Multiple reference alleles and reference names for a given region name are separated by commas (no spaces).', default='')
-        parser.add_argument('--limit_open_files_for_demux', help='If set, only one file will be opened during demultiplexing of read alignment locations. This will be slightly slower as the reads must be sorted, but may be necessary if the number of amplicons is greater than the number of files that can be opened due to OS constraints.', action='store_true')
-        parser.add_argument('--aligned_pooled_bam', type=str, help='Path to aligned input for CRISPRessoPooled processing. If this parameter is specified, the alignments in the given bam will be used to demultiplex reads. If this parameter is not set (default), input reads provided by --fastq_r1 (and optionally --fastq_r2) will be aligned to the reference genome using bowtie2. If the input bam is given, the corresponding reference fasta must also be given to extract reference genomic sequences via the parameter --bowtie2_index. Note that if the aligned reads are paired-end sequenced, they should already be merged into 1 read (e.g. via Flash or fastp) before alignment.', default=None)
-        parser.add_argument('--demultiplex_only_at_amplicons', help='If set, and an amplicon file (--amplicons_file) and reference sequence (--bowtie2_index) are provided, reads overlapping alignment positions of amplicons will be demultiplexed and assigned to that amplicon. If this flag is not set, the entire genome will be demultiplexed and reads with the same start and stop coordinates as an amplicon will be assigned to that amplicon.', action='store_true')
->>>>>>> d75a9ba7
-
+       
         args = parser.parse_args()
 
         CRISPRessoShared.set_console_log_level(logger, args.verbosity, args.debug)
 
-        crispresso_options = CRISPRessoShared.get_crispresso_options()
+        crispresso_options = CRISPRessoShared.get_core_crispresso_options()
         options_to_ignore = {'fastq_r1', 'fastq_r2', 'amplicon_seq', 'amplicon_name', 'output_folder', 'name', 'zip_output', 'split_interleaved_input'}
         crispresso_options_for_pooled = list(crispresso_options-options_to_ignore)
 
@@ -917,8 +876,6 @@
 
                 else:
                     warn('Skipping amplicon [%s] because no reads align to it\n'% idx)
-            print(123454321)
-            print(crispresso_cmds)
             CRISPRessoMultiProcessing.run_crispresso_cmds(crispresso_cmds, n_processes_for_pooled, 'amplicon', args.skip_failed, start_end_percent=(16, 80))
             # Initialize array to track failed runs
             failed_batch_arr = []
