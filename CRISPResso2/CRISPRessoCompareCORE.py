# -*- coding: utf-8 -*-
'''
CRISPResso2 - Kendell Clement and Luca Pinello 2018
Software pipeline for the analysis of genome editing outcomes from deep sequencing data
(c) 2018 The General Hospital Corporation. All Rights Reserved.
'''
import os
from copy import deepcopy
import sys
import traceback
import argparse
from CRISPResso2 import CRISPRessoShared
from CRISPResso2.CRISPRessoReports import CRISPRessoReport

import logging

logger = logging.getLogger(__name__)
logger.setLevel(logging.DEBUG)
logger.addHandler(CRISPRessoShared.LogStreamHandler())

error   = logger.critical
warn    = logger.warning
debug   = logger.debug
info    = logger.info


def check_library(library_name):
        try:
                return __import__(library_name)
        except:
                error('You need to install %s module to use CRISPRessoCompare!' % library_name)
                sys.exit(1)


def get_amplicon_output(amplicon_name, output_folder):
    profile_file=os.path.join(output_folder, amplicon_name+'.effect_vector_combined.txt')
    if os.path.exists(quantification_file) and profile_file:
        return quantification_file, profile_file
    else:
        raise CRISPRessoShared.OutputFolderIncompleteException('The folder %s is not a valid CRISPResso2 output folder. Cannot find profile file %s for amplicon %s.' % (output_folder, profile_file, amplicon_name))

def parse_profile(profile_file):
    return np.loadtxt(profile_file, skiprows=1)


###EXCEPTIONS############################

class MixedRunningModeException(Exception):
    pass

class DifferentAmpliconLengthException(Exception):
    pass
############################

np=check_library('numpy')
pd=check_library('pandas')
import scipy.stats as stats


_ROOT = os.path.abspath(os.path.dirname(__file__))


def normalize_name(name, output_folder_1, output_folder_2):
    get_name_from_folder = lambda x: os.path.basename(os.path.abspath(x)).replace('CRISPResso_on_', '')
    if not name:
        return '{0}_VS_{1}'.format(
            get_name_from_folder(output_folder_1),
            get_name_from_folder(output_folder_2),
        )
    else:
        return name


def main():
    try:
        description = ['~~~CRISPRessoCompare~~~', '-Comparison of two CRISPResso analyses-']
        compare_header = r'''
 ___________________________
| __ __      __      __  __ |
|/  /  \|\/||__) /\ |__)|_  |
|\__\__/|  ||   /--\| \ |__ |
|___________________________|
        '''
        compare_header = CRISPRessoShared.get_crispresso_header(description, compare_header)
        print(compare_header)
<<<<<<< HEAD
        
        parser = CRISPRessoShared.getCRISPRessoArgParser("Compare", parser_title = 'CRISPRessoCompare Parameters')
=======

        parser = argparse.ArgumentParser(description='CRISPRessoCompare Parameters', formatter_class=argparse.ArgumentDefaultsHelpFormatter)
        parser.add_argument('crispresso_output_folder_1', type=str,  help='First output folder with CRISPResso analysis')
        parser.add_argument('crispresso_output_folder_2', type=str,  help='Second output folder with CRISPResso analysis')

        #OPTIONALS
        parser.add_argument('-n', '--name',  help='Output name', default='')
        parser.add_argument('-n1', '--sample_1_name',  help='Sample 1 name')
        parser.add_argument('-n2', '--sample_2_name',  help='Sample 2 name')
        parser.add_argument('-o', '--output_folder',  help='', default='')
        parser.add_argument('--reported_qvalue_cutoff', help='Q-value cutoff for signifance in tests for differential editing. Each base position is tested (for insertions, deletions, substitutions, and all modifications) using Fisher\'s exact test, followed by Bonferonni correction. The number of bases with a significance below this threshold in the quantification window are counted and reported in the output summary.', type=float, default=0.05)
        parser.add_argument('--min_frequency_alleles_around_cut_to_plot', type=float, help='Minimum %% reads required to report an allele in the alleles table plot.', default=0.2)
        parser.add_argument('--max_rows_alleles_around_cut_to_plot',  type=int, help='Maximum number of rows to report in the alleles table plot. ', default=50)
        parser.add_argument('--suppress_report',  help='Suppress output report', action='store_true')
        parser.add_argument('--place_report_in_output_folder',  help='If true, report will be written inside the CRISPResso output folder. By default, the report will be written one directory up from the report output.', action='store_true')
        parser.add_argument('--zip_output', help="If set, the output will be placed in a zip folder.", action='store_true')
        parser.add_argument('--debug', help='Show debug messages', action='store_true')
        parser.add_argument('-v', '--verbosity', type=int, help='Verbosity level of output to the console (1-4)', default=3)
        
        # CRISPRessoPro params
        parser.add_argument('--use_matplotlib', action='store_true',
                        help='Use matplotlib for plotting instead of plotly/d3 when CRISPRessoPro is installed')
>>>>>>> 6f4b0ad8

        args = parser.parse_args()

        if args.use_matplotlib or not CRISPRessoShared.is_C2Pro_installed():
            from CRISPResso2 import CRISPRessoPlot
        else:
            from CRISPRessoPro import plot as CRISPRessoPlot

        CRISPRessoShared.set_console_log_level(logger, args.verbosity, args.debug)

        debug_flag = args.debug

        if args.zip_output and not args.place_report_in_output_folder:
            logger.warn('Invalid arguement combination: If zip_output is True then place_report_in_output_folder must also be True. Setting place_report_in_output_folder to True.')
            args.place_report_in_output_folder = True
        #check that the CRISPResso output is present and fill amplicon_info
        quantification_file_1, amplicon_names_1, amplicon_info_1=CRISPRessoShared.check_output_folder(args.crispresso_output_folder_1)
        quantification_file_2, amplicon_names_2, amplicon_info_2=CRISPRessoShared.check_output_folder(args.crispresso_output_folder_2)

        run_info_1 = CRISPRessoShared.load_crispresso_info(args.crispresso_output_folder_1)

        run_info_2 = CRISPRessoShared.load_crispresso_info(args.crispresso_output_folder_2)

        sample_1_name = args.sample_1_name
        if args.sample_1_name is None:
            sample_1_name = "Sample 1"
            if 'running_info' in run_info_1 and 'name' in run_info_1['running_info'] and run_info_1['running_info']['name']:
                sample_1_name = run_info_1['running_info']['name']

        sample_2_name = args.sample_2_name
        if args.sample_2_name is None:
            sample_2_name = "Sample 2"
            if 'running_info' in run_info_2 and 'name' in run_info_2['running_info'] and run_info_2['running_info']['name']:
                sample_2_name = run_info_2['running_info']['name']

        if sample_1_name == sample_2_name:
            sample_2_name += '_2'

        OUTPUT_DIRECTORY = 'CRISPRessoCompare_on_{0}'.format(normalize_name(
            args.name, args.crispresso_output_folder_1, args.crispresso_output_folder_2,
        ))

        if args.output_folder:
            OUTPUT_DIRECTORY = os.path.join(os.path.abspath(args.output_folder), OUTPUT_DIRECTORY)

        _jp = lambda filename: os.path.join(OUTPUT_DIRECTORY, filename) #handy function to put a file in the output directory
        log_filename = _jp('CRISPRessoCompare_RUNNING_LOG.txt')

        try:
            info('Creating Folder %s' % OUTPUT_DIRECTORY, {'percent_complete': 0})
            os.makedirs(OUTPUT_DIRECTORY)
            info('Done!')
        except:
            warn('Folder %s already exists.' % OUTPUT_DIRECTORY)

        log_filename = _jp('CRISPRessoCompare_RUNNING_LOG.txt')
        logger.addHandler(logging.FileHandler(log_filename))
        logger.addHandler(CRISPRessoShared.StatusHandler(_jp('CRISPRessoCompare_status.json')))

        with open(log_filename, 'w+') as outfile:
            outfile.write('[Command used]:\nCRISPRessoCompare %s\n\n[Execution log]:\n' % ' '.join(sys.argv))

        crispresso2Compare_info_file = os.path.join(OUTPUT_DIRECTORY, 'CRISPResso2Compare_info.json')
        crispresso2_info = {'running_info': {}, 'results': {'alignment_stats': {}, 'general_plots': {}}} #keep track of all information for this run to be pickled and saved at the end of the run
        crispresso2_info['running_info']['version'] = CRISPRessoShared.__version__
        crispresso2_info['running_info']['args'] = deepcopy(args)

        crispresso2_info['running_info']['log_filename'] = os.path.basename(log_filename)

        crispresso2_info['results']['general_plots']['summary_plot_names'] = []
        crispresso2_info['results']['general_plots']['summary_plot_titles'] = {}
        crispresso2_info['results']['general_plots']['summary_plot_labels'] = {}
        crispresso2_info['results']['general_plots']['summary_plot_datas'] = {}

        save_png = True
        if args.suppress_report:
            save_png = False

        #LOAD DATA
        amplicon_names_in_both = [amplicon_name for amplicon_name in amplicon_names_1 if amplicon_name in amplicon_names_2]
        n_refs = len(amplicon_names_in_both)
        def get_plot_title_with_ref_name(plotTitle, refName):
            if n_refs > 1:
                return (plotTitle + ": " + refName)
            return plotTitle

        sig_counts = {}  # number of bp significantly modified (bonferonni corrected fisher pvalue)
        sig_counts_quant_window = {}
        percent_complete_start, percent_complete_end = 10, 90
        percent_complete_step = (percent_complete_end - percent_complete_start) / len(amplicon_names_in_both)
        for amplicon_name in amplicon_names_in_both:
            percent_complete = percent_complete_start + percent_complete_step * amplicon_names_in_both.index(amplicon_name)
            info('Loading data for amplicon %s' % amplicon_name, {'percent_complete': percent_complete})
            profile_1=parse_profile(amplicon_info_1[amplicon_name]['quantification_file'])
            profile_2=parse_profile(amplicon_info_2[amplicon_name]['quantification_file'])

            sig_counts[amplicon_name] = {}
            sig_counts_quant_window[amplicon_name] = {}

            amplicon_plot_name = amplicon_name+"."
            if len(amplicon_names_in_both) == 1 and amplicon_name == "Reference":
                amplicon_plot_name = ""

            try:
                assert np.all(profile_1[:, 0]==profile_2[:, 0])
            except:
                raise DifferentAmpliconLengthException('Different amplicon lengths for the two amplicons.')
            len_amplicon=profile_1.shape[0]
            effect_vector_any_1=profile_1[:, 1]
            effect_vector_any_2=profile_2[:, 1]

            cut_points = run_info_1['results']['refs'][amplicon_name]['sgRNA_cut_points']
            sgRNA_intervals = run_info_1['results']['refs'][amplicon_name]['sgRNA_intervals']


            #Quantification comparison barchart
            N_TOTAL_1 = float(amplicon_info_1[amplicon_name]['Reads_aligned'])
            N_UNMODIFIED_1 = float(amplicon_info_1[amplicon_name]['Unmodified'])
            N_MODIFIED_1 = float(amplicon_info_1[amplicon_name]['Modified'])

            N_TOTAL_2 = float(amplicon_info_2[amplicon_name]['Reads_aligned'])
            N_UNMODIFIED_2 = float(amplicon_info_2[amplicon_name]['Unmodified'])
            N_MODIFIED_2 = float(amplicon_info_2[amplicon_name]['Modified'])
            plot_titles = {
                'vs': get_plot_title_with_ref_name(
                    '%s VS %s' % (sample_1_name, sample_2_name),
                    amplicon_name,
                ),
                'diff': get_plot_title_with_ref_name(
                    '%s - %s' % (sample_1_name, sample_2_name),
                    amplicon_name,
                ),
            }
            plot_name = '1.'+amplicon_plot_name+'Editing_comparison'

            CRISPRessoPlot.plot_quantification_comparison_barchart(
                N_TOTAL_1,
                N_UNMODIFIED_1,
                N_MODIFIED_1,
                N_TOTAL_2,
                N_UNMODIFIED_2,
                N_MODIFIED_2,
                sample_1_name,
                sample_2_name,
                plot_titles,
                _jp(plot_name),
                save_png,
            )

            crispresso2_info['results']['general_plots']['summary_plot_names'].append(plot_name)
            crispresso2_info['results']['general_plots']['summary_plot_titles'][plot_name] = 'Editing efficiency comparison'
            crispresso2_info['results']['general_plots']['summary_plot_labels'][plot_name] = 'Figure 1: Comparison for amplicon ' + amplicon_name + '; Left: Percentage of modified and unmodified reads in each sample; Right: relative percentage of modified and unmodified reads'
            output_1 = os.path.join(args.crispresso_output_folder_1, run_info_1['running_info']['report_filename'])
            output_2 = os.path.join(args.crispresso_output_folder_1, run_info_2['running_info']['report_filename'])
            crispresso2_info['results']['general_plots']['summary_plot_datas'][plot_name] = []
            if os.path.isfile(output_1):
                crispresso2_info['results']['general_plots']['summary_plot_datas'][plot_name].append((sample_1_name +' output', os.path.relpath(output_1, OUTPUT_DIRECTORY)))
            if os.path.isfile(output_2):
                crispresso2_info['results']['general_plots']['summary_plot_datas'][plot_name].append((sample_2_name+ ' output', os.path.relpath(output_2, OUTPUT_DIRECTORY)))


            mod_file_1 = amplicon_info_1[amplicon_name]['modification_count_file']
            amp_seq_1, mod_freqs_1 = CRISPRessoShared.parse_count_file(mod_file_1)
            mod_file_2 = amplicon_info_2[amplicon_name]['modification_count_file']
            amp_seq_2, mod_freqs_2 = CRISPRessoShared.parse_count_file(mod_file_2)
            consensus_sequence = amp_seq_1
            if amp_seq_2 != consensus_sequence:
                raise DifferentAmpliconLengthException('Different amplicon lengths for the two amplicons.')

            quant_windows_1 = run_info_1['results']['refs'][amplicon_name]['include_idxs']
            quant_windows_2 = run_info_2['results']['refs'][amplicon_name]['include_idxs']
            quant_windows_are_equal = np.array_equal(quant_windows_1, quant_windows_2)

            for mod in ['Insertions', 'Deletions', 'Substitutions', 'All_modifications']:
                mod_name = mod
                if mod == "All_modifications":
                    mod_name = "Combined modifications (insertions, deletions and substitutions)"

                mod_counts_1 = np.array(mod_freqs_1[mod], dtype=float)
                tot_counts_1 = np.array(mod_freqs_1['Total'], dtype=float)
                unmod_counts_1 = tot_counts_1 - mod_counts_1

                mod_counts_2 = np.array(mod_freqs_2[mod], dtype=float)
                tot_counts_2 = np.array(mod_freqs_2['Total'], dtype=float)
                unmod_counts_2 = tot_counts_2 - mod_counts_2

                fisher_results = [stats.fisher_exact([[z[0], z[1]], [z[2], z[3]]]) if max(z) > 0 else [np.NaN, 1.0] for z in zip(mod_counts_1, unmod_counts_1, mod_counts_2, unmod_counts_2)]
                oddsratios, pvalues = [a for a, b in fisher_results], [b for a, b in fisher_results]

                mod_df = []
                row = [sample_1_name+'_'+mod]
                row.extend(mod_counts_1)
                mod_df.append(row)

                row = [sample_1_name+'_total']
                row.extend(tot_counts_1)
                mod_df.append(row)

                row = [sample_2_name+'_'+mod]
                row.extend(mod_counts_2)
                mod_df.append(row)

                row = [sample_2_name+'_total']
                row.extend(tot_counts_2)
                mod_df.append(row)

                row = ['odds_ratios']
                row.extend(oddsratios)
                mod_df.append(row)

                row = ['pvalues']
                row.extend(pvalues)
                mod_df.append(row)

                m, pvals = len(pvalues), np.asarray(pvalues)
                qval_bonferroni = pvals * float(m)
                qval_bonferroni[np.where(qval_bonferroni > 1)] = 1
                row = ['qval_bonferroni']
                row.extend(qval_bonferroni)
                mod_df.append(row)

                sig_count = len(np.where(qval_bonferroni <= args.reported_qvalue_cutoff)[0])
                sig_counts[amplicon_name][mod] = sig_count

                sig_count_quant_window = np.nan
                if quant_windows_are_equal:
                    qvals_in_quant = np.take(qval_bonferroni, quant_windows_1)  # quant_windows_1 are the same as quant_windows_2
                    sig_count_quant_window = len(np.where(qvals_in_quant <= args.reported_qvalue_cutoff)[0])
                sig_counts_quant_window[amplicon_name][mod] = sig_count_quant_window

                colnames = ['Reference']
                colnames.extend(list(consensus_sequence))
                mod_df = pd.DataFrame(mod_df, columns=colnames)
#                mod_df = pd.concat([mod_df.iloc[:,0:2], mod_df.iloc[:,2:].apply(pd.to_numeric)],axis=1)
                #write to file
                mod_filename = _jp(amplicon_plot_name + mod + "_quantification.txt")
                mod_df.to_csv(mod_filename, sep='\t', index=None)

                #plot
                plot_title = get_plot_title_with_ref_name(
                    '%s: %s - %s' % (mod, sample_1_name, sample_2_name),
                    amplicon_name,
                )
                plot_name = '2.' + amplicon_plot_name + mod + '_quantification'
                CRISPRessoPlot.plot_quantification_positions(
                    mod_counts_1,
                    tot_counts_1,
                    mod_counts_2,
                    tot_counts_2,
                    len_amplicon,
                    pvalues,
                    len(consensus_sequence),
                    cut_points,
                    sgRNA_intervals,
                    plot_title,
                    _jp(plot_name),
                    save_png,
                )
                crispresso2_info['results']['general_plots']['summary_plot_names'].append(plot_name)
                crispresso2_info['results']['general_plots']['summary_plot_titles'][plot_name] = mod_name +' locations'
                crispresso2_info['results']['general_plots']['summary_plot_labels'][plot_name] = mod_name + ' location comparison for amplicon ' + amplicon_name + '; Top: percent difference; Bottom: p-value.'
                crispresso2_info['results']['general_plots']['summary_plot_datas'][plot_name] = [(mod_name+' quantification', os.path.basename(mod_filename))]


            #create merged heatmaps for each cut site
            allele_files_1 = amplicon_info_1[amplicon_name]['allele_files']
            allele_files_2 = amplicon_info_2[amplicon_name]['allele_files']
            for allele_file_1 in allele_files_1:
                allele_file_1_name = os.path.split(allele_file_1)[1] #get file part of path
                for allele_file_2 in allele_files_2:
                    allele_file_2_name = os.path.split(allele_file_2)[1] #get file part of path
                    #if files are the same (same amplicon, cut site, guide), run comparison
                    if allele_file_1_name == allele_file_2_name:
                        df1 = pd.read_csv(allele_file_1, sep="\t")
                        df2 = pd.read_csv(allele_file_2, sep="\t")

                        #find unmodified reference for comparison (if it exists)
                        ref_seq_around_cut = ""
                        if len(df1.loc[df1['Reference_Sequence'].str.contains('-')==False]) > 0:
                            ref_seq_around_cut = df1.loc[df1['Reference_Sequence'].str.contains('-')==False]['Reference_Sequence'].iloc[0]
                        #otherwise figure out which sgRNA was used for this comparison
                        elif len(df2.loc[df2['Reference_Sequence'].str.contains('-')==False]) > 0:
                            ref_seq_around_cut = df2.loc[df2['Reference_Sequence'].str.contains('-')==False]['Reference_Sequence'].iloc[0]
                        else:
                            seq_len = df2[df2['Unedited']==True]['Reference_Sequence'].iloc[0]
                            for sgRNA_interval, cut_point in zip(sgRNA_intervals, cut_points):
                                sgRNA_seq = consensus_sequence[sgRNA_interval[0]:sgRNA_interval[1]]
                                if sgRNA_seq in allele_file_1_name:
                                    this_sgRNA_seq = sgRNA_seq
                                    this_cut_point = cut_point
                                    ref_seq_around_cut=consensus_sequence[max(0, this_cut_point-args.offset_around_cut_to_plot+1):min(seq_len, cut_point+args.offset_around_cut_to_plot+1)]
                                    break

                        merged = pd.merge(df1, df2, on = ['Aligned_Sequence', 'Reference_Sequence', 'Unedited', 'n_deleted', 'n_inserted', 'n_mutated'], suffixes=('_' + sample_1_name, '_'+sample_2_name), how='outer')
                        quant_cols = ['#Reads_'+sample_1_name, '%Reads_'+sample_1_name, '#Reads_'+sample_2_name, '%Reads_'+sample_2_name]
                        merged[quant_cols] = merged[quant_cols].fillna(0)
                        lfc_error =0.1
                        merged['each_LFC'] = np.log2(((merged['%Reads_'+sample_1_name]+lfc_error)/(merged['%Reads_'+sample_2_name]+lfc_error)).astype(float)).replace([np.inf, np.NaN], 0)
                        merged = merged.sort_values(['%Reads_'+sample_1_name, 'Reference_Sequence', 'n_deleted', 'n_inserted', 'n_mutated'], ascending=False)
                        merged = merged.reset_index(drop=True).set_index('Aligned_Sequence')
                        output_root = allele_file_1_name.replace(".txt", "")
                        allele_comparison_file = _jp(output_root+'.txt')
                        merged.to_csv(allele_comparison_file, sep="\t", index=None)

                        plot_name = '3.'+output_root+'_top'
                        CRISPRessoPlot.plot_alleles_table_compare(ref_seq_around_cut, merged.sort_values(['each_LFC'], ascending=True), sample_1_name, sample_2_name, _jp(plot_name),
                                    MIN_FREQUENCY=args.min_frequency_alleles_around_cut_to_plot, MAX_N_ROWS=args.max_rows_alleles_around_cut_to_plot, SAVE_ALSO_PNG=save_png)
                        crispresso2_info['results']['general_plots']['summary_plot_names'].append(plot_name)
                        crispresso2_info['results']['general_plots']['summary_plot_titles'][plot_name] = 'Alleles enriched in ' + sample_1_name
                        crispresso2_info['results']['general_plots']['summary_plot_labels'][plot_name] = 'Distribution comparison of alleles. Nucleotides are indicated by unique colors (A = green; C = red; G = yellow; T = purple). Substitutions are shown in bold font. Red rectangles highlight inserted sequences. Horizontal dashed lines indicate deleted sequences. The vertical dashed line indicates the predicted cleavage site. '+ \
                        'The proportion and number of reads is shown for each sample on the right, with the values for ' + sample_1_name + ' followed by the values for ' + sample_2_name +'. Alleles are sorted for enrichment in ' + sample_1_name+'.'
                        crispresso2_info['results']['general_plots']['summary_plot_datas'][plot_name] = [('Allele comparison table', os.path.basename(allele_comparison_file))]

                        plot_name = '3.'+output_root+'_bottom'
                        CRISPRessoPlot.plot_alleles_table_compare(ref_seq_around_cut, merged.sort_values(['each_LFC'], ascending=False), sample_1_name, sample_2_name, _jp(plot_name),
                                    MIN_FREQUENCY=args.min_frequency_alleles_around_cut_to_plot, MAX_N_ROWS=args.max_rows_alleles_around_cut_to_plot, SAVE_ALSO_PNG=save_png)
                        crispresso2_info['results']['general_plots']['summary_plot_names'].append(plot_name)
                        crispresso2_info['results']['general_plots']['summary_plot_titles'][plot_name] = 'Alleles enriched in ' + sample_2_name
                        crispresso2_info['results']['general_plots']['summary_plot_labels'][plot_name] = 'Distribution comparison of alleles. Nucleotides are indicated by unique colors (A = green; C = red; G = yellow; T = purple). Substitutions are shown in bold font. Red rectangles highlight inserted sequences. Horizontal dashed lines indicate deleted sequences. The vertical dashed line indicates the predicted cleavage site. '+ \
                        'The proportion and number of reads is shown for each sample on the right, with the values for ' + sample_1_name + ' followed by the values for ' + sample_2_name +'. Alleles are sorted for enrichment in ' + sample_2_name+'.'
                        crispresso2_info['results']['general_plots']['summary_plot_datas'][plot_name] = [('Allele comparison table', os.path.basename(allele_comparison_file))]

        debug('Calculating significant base counts...', {'percent_complete': 95})
        sig_counts_filename = _jp('CRISPRessoCompare_significant_base_counts.txt')
        with open(sig_counts_filename, 'w') as fout:
            fout.write('Amplicon\tModification\tsig_base_count\tsig_base_count_quant_window\n')
            for amplicon_name in amplicon_names_in_both:
                for mod in ['Insertions', 'Deletions', 'Substitutions', 'All_modifications']:
                    val = np.nan
                    if amplicon_name in sig_counts and mod in sig_counts[amplicon_name]:
                        val = sig_counts[amplicon_name][mod]

                    val_quant_window = np.nan
                    if amplicon_name in sig_counts_quant_window and mod in sig_counts_quant_window[amplicon_name]:
                        val_quant_window = sig_counts_quant_window[amplicon_name][mod]
                    line = "%s\t%s\t%s\t%s\n"%(amplicon_name, mod, val, val_quant_window)
                    fout.write(line)
        crispresso2_info['running_info']['sig_counts_report_location'] = sig_counts_filename

        if not args.suppress_report:
            if (args.place_report_in_output_folder):
                report_name = _jp("CRISPResso2Compare_report.html")
            else:
                report_name = OUTPUT_DIRECTORY+'.html'
            CRISPRessoReport.make_compare_report_from_folder(report_name, crispresso2_info, OUTPUT_DIRECTORY, _ROOT)
            crispresso2_info['running_info']['report_location'] = report_name
            crispresso2_info['running_info']['report_filename'] = os.path.basename(report_name)

        CRISPRessoShared.write_crispresso_info(crispresso2Compare_info_file, crispresso2_info)

        if args.zip_output:
            CRISPRessoShared.zip_results(OUTPUT_DIRECTORY)

        info('Analysis Complete!', {'percent_complete': 100})
        print(CRISPRessoShared.get_crispresso_footer())
        sys.exit(0)

    except Exception as e:
        debug_flag = False
        if 'args' in vars() and 'debug' in args:
            debug_flag = args.debug

        if debug_flag:
            traceback.print_exc(file=sys.stdout)

        error('\n\nERROR: %s' % e)
        sys.exit(-1)<|MERGE_RESOLUTION|>--- conflicted
+++ resolved
@@ -83,33 +83,8 @@
         '''
         compare_header = CRISPRessoShared.get_crispresso_header(description, compare_header)
         print(compare_header)
-<<<<<<< HEAD
         
         parser = CRISPRessoShared.getCRISPRessoArgParser("Compare", parser_title = 'CRISPRessoCompare Parameters')
-=======
-
-        parser = argparse.ArgumentParser(description='CRISPRessoCompare Parameters', formatter_class=argparse.ArgumentDefaultsHelpFormatter)
-        parser.add_argument('crispresso_output_folder_1', type=str,  help='First output folder with CRISPResso analysis')
-        parser.add_argument('crispresso_output_folder_2', type=str,  help='Second output folder with CRISPResso analysis')
-
-        #OPTIONALS
-        parser.add_argument('-n', '--name',  help='Output name', default='')
-        parser.add_argument('-n1', '--sample_1_name',  help='Sample 1 name')
-        parser.add_argument('-n2', '--sample_2_name',  help='Sample 2 name')
-        parser.add_argument('-o', '--output_folder',  help='', default='')
-        parser.add_argument('--reported_qvalue_cutoff', help='Q-value cutoff for signifance in tests for differential editing. Each base position is tested (for insertions, deletions, substitutions, and all modifications) using Fisher\'s exact test, followed by Bonferonni correction. The number of bases with a significance below this threshold in the quantification window are counted and reported in the output summary.', type=float, default=0.05)
-        parser.add_argument('--min_frequency_alleles_around_cut_to_plot', type=float, help='Minimum %% reads required to report an allele in the alleles table plot.', default=0.2)
-        parser.add_argument('--max_rows_alleles_around_cut_to_plot',  type=int, help='Maximum number of rows to report in the alleles table plot. ', default=50)
-        parser.add_argument('--suppress_report',  help='Suppress output report', action='store_true')
-        parser.add_argument('--place_report_in_output_folder',  help='If true, report will be written inside the CRISPResso output folder. By default, the report will be written one directory up from the report output.', action='store_true')
-        parser.add_argument('--zip_output', help="If set, the output will be placed in a zip folder.", action='store_true')
-        parser.add_argument('--debug', help='Show debug messages', action='store_true')
-        parser.add_argument('-v', '--verbosity', type=int, help='Verbosity level of output to the console (1-4)', default=3)
-        
-        # CRISPRessoPro params
-        parser.add_argument('--use_matplotlib', action='store_true',
-                        help='Use matplotlib for plotting instead of plotly/d3 when CRISPRessoPro is installed')
->>>>>>> 6f4b0ad8
 
         args = parser.parse_args()
 
