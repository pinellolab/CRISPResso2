--- conflicted
+++ resolved
@@ -132,56 +132,6 @@
         'substitution_n': substitution_n,
 
         'ref_positions': ref_positions,
-<<<<<<< HEAD
-    }
-
-    deletion_n = np.sum(deletion_sizes)
-
-    for p in re_find_indels.finditer(ref_seq_al):
-        st,en=p.span()
-        #sometimes insertions run off the end of the reference
-        if st == 0: # if insertion happened before ref
-          continue
-        if en == len(ref_seq_al): # if insertion happened after ref
-          continue
-        ref_st = ref_positions[st-1]
-        ref_en = ref_positions[en]
-
-        all_insertion_left_positions.append(ref_st)
-        all_insertion_positions.append(ref_st)
-        all_insertion_positions.append(ref_en)
-        if(ref_st in _include_indx and ref_en in _include_indx):
-          insertion_coordinates.append((ref_st,ref_en))
-          insertion_positions.append(ref_st)
-          insertion_positions.append(ref_en)
-          insertion_sizes.append(en-st)
-
-    insertion_n = np.sum(insertion_sizes)
-
-
-    retDict = {
-	    'all_insertion_positions':all_insertion_positions,
-	    'all_insertion_left_positions':all_insertion_left_positions,
-	    'insertion_positions':insertion_positions,
-	    'insertion_coordinates':insertion_coordinates,
-	    'insertion_sizes':insertion_sizes,
-	    'insertion_n':insertion_n,
-
-	    'all_deletion_positions':all_deletion_positions,
-	    'deletion_positions':deletion_positions,
-	    'deletion_coordinates':deletion_coordinates,
-	    'deletion_sizes':deletion_sizes,
-	    'deletion_n':deletion_n,
-
-	    'all_substitution_positions':all_substitution_positions,
-	    'substitution_positions':substitution_positions,
-	    'all_substitution_values':np.array(all_substitution_values),
-	    'substitution_values':np.array(substitution_values),
-	    'substitution_n':substitution_n,
-
-	    'ref_positions':ref_positions,
-=======
->>>>>>> 07cc7d85
     }
 
 
