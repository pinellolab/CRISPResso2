--- conflicted
+++ resolved
@@ -98,11 +98,7 @@
             "tools": ["Core", "Batch", "Pooled", "WGS"]
         },
         "expected_hdr_amplicon_seq": {
-<<<<<<< HEAD
-            "name": "Expected HDR Amplicon Sequence:",
-=======
             "name": "Expected HDR Amplicon Sequence",
->>>>>>> 1b3095eb
             "keys": ["-e", "--expected_hdr_amplicon_seq"],
             "help": "Amplicon sequence expected after HDR",
             "type": "str",
@@ -110,11 +106,7 @@
             "tools": ["Core", "Batch", "Pooled", "WGS"]
         },
         "coding_seq": {
-<<<<<<< HEAD
-            "name": "Exon Specification Coding Sequence/s:",
-=======
             "name": "Exon Specification Coding Sequence/s",
->>>>>>> 1b3095eb
             "keys": ["-c", "--coding_seq"],
             "help": "Subsequence/s of the amplicon sequence covering one or more coding sequences for frameshift analysis. If more than one (for example, split by intron/s), please separate by commas.",
             "type": "str",
@@ -129,11 +121,7 @@
             "tools": ["Core", "Batch", "Pooled", "WGS"]
         },
         "min_average_read_quality": {
-<<<<<<< HEAD
-            "name": "Minimum Average Read Quality(phred33 Scale)",
-=======
             "name": "Minimum Average Read Quality (phred33 Scale)",
->>>>>>> 1b3095eb
             "keys": ["-q", "--min_average_read_quality"],
             "help": "Minimum average quality score (phred33) to keep a read",
             "type": "int",
@@ -141,11 +129,7 @@
             "tools": ["Core", "Batch", "Pooled", "WGS"]
         },
         "min_single_bp_quality": {
-<<<<<<< HEAD
-            "name": "Minimum Single bp Quality(phred33 Scale)",
-=======
             "name": "Minimum Single bp Quality (phred33 Scale)",
->>>>>>> 1b3095eb
             "keys": ["-s", "--min_single_bp_quality"],
             "help": "Minimum single bp score (phred33) to keep a read",
             "type": "int",
@@ -153,11 +137,7 @@
             "tools": ["Core", "Batch", "Pooled", "WGS"]
         },
         "min_bp_quality_or_N": {
-<<<<<<< HEAD
-            "name": "Minimum bp Quality or N(phred33 Scale)",
-=======
             "name": "Minimum bp Quality or N (phred33 Scale)",
->>>>>>> 1b3095eb
             "keys": ["--min_bp_quality_or_N"],
             "help": "Bases with a quality score (phred33) less than this value will be set to 'N'",
             "type": "int",
@@ -360,10 +340,7 @@
             "tools": ["Core", "Batch", "Pooled", "WGS"]
         },
         "needleman_wunsch_aln_matrix_loc": {
-<<<<<<< HEAD
-=======
             "name": "Needleman Wunsch Alignment Matrix Location",
->>>>>>> 1b3095eb
             "keys": ["--needleman_wunsch_aln_matrix_loc"],
             "help": "Location of the matrix specifying substitution scores in the NCBI format (see ftp://ftp.ncbi.nih.gov/blast/matrices/)",
             "type": "str",
@@ -419,10 +396,7 @@
             "tools": ["Core", "Batch", "Pooled", "WGS"]
         },
         "allele_plot_pcts_only_for_assigned_reference": {
-<<<<<<< HEAD
-=======
             "name": "Allele Plot Percentages Only for Assigned Reference",
->>>>>>> 1b3095eb
             "keys": ["--allele_plot_pcts_only_for_assigned_reference"],
             "help": "If set, in the allele plots, the percentages will show the percentage as a percent of reads aligned to the assigned reference. Default behavior is to show percentage as a percent of all reads.",
             "action": "store_true",
@@ -614,20 +588,14 @@
             "tools": ["Core", "Batch", "Pooled", "WGS"]
         },
         "crispresso1_mode": {
-<<<<<<< HEAD
-=======
             "name": "CRISPResso 1 Mode",
->>>>>>> 1b3095eb
             "keys": ["--crispresso1_mode"],
             "help": "Parameter usage as in CRISPResso 1",
             "action": "store_true",
             "tools": ["Core", "Batch", "Pooled", "WGS"]
         },
         "dsODN": {
-<<<<<<< HEAD
-=======
             "name": "dsODN",
->>>>>>> 1b3095eb
             "keys": ["--dsODN"],
             "type": "str",
             "help": "Label reads with the dsODN sequence provided",
@@ -653,10 +621,7 @@
             "tools": ["Core", "Batch", "Pooled", "WGS"]
         },
         "n_processes": {
-<<<<<<< HEAD
-=======
             "name": "Number of Processes",
->>>>>>> 1b3095eb
             "keys": ["-p", "--n_processes"],
             "type": "str",
             "help": "Specify the number of processes to use for analysis. Please use with caution since increasing this parameter will significantly increase the memory required to run CRISPResso. Can be set to 'max'.",
@@ -671,10 +636,7 @@
             "tools": ["Core", "Batch", "Pooled"]
         },
         "bam_chr_loc": {
-<<<<<<< HEAD
-=======
             "name": "BAM Chromosome Location",
->>>>>>> 1b3095eb
             "keys": ["--bam_chr_loc"],
             "type": "str",
             "help": "Chromosome location in bam for reads to process. For example: 'chr1:50-100' or 'chrX'.",
@@ -697,11 +659,7 @@
         "skip_failed": {
             "keys": ["--skip_failed"],
             "help": "Continue with batch analysis even if one sample fails",
-<<<<<<< HEAD
-            "action":"store_true",
-=======
-            "action": "store_true",
->>>>>>> 1b3095eb
+            "action": "store_true",
             "tools": ["Batch", "Pooled", "WGS"]
         },
         "min_reads_for_inclusion": {
@@ -725,10 +683,7 @@
             "tools": ["Batch"]
         },
         "crispresso_command": {
-<<<<<<< HEAD
-=======
             "name": "CRISPResso Command",
->>>>>>> 1b3095eb
             "keys": ["--crispresso_command"],
             "help": "CRISPResso command to call",
             "type": "str",
@@ -737,11 +692,7 @@
         },
         "amplicons_file": {
             "keys": ["-f", "--amplicons_file"],
-<<<<<<< HEAD
-            "help": "Amplicons description file. This file is a tab-delimited text file with up to 14 columns (2 required): amplicon_name:  an identifier for the amplicon (must be unique). amplicon_seq:  amplicon sequence used in the experiment. guide_seq (OPTIONAL):  sgRNA sequence used for this amplicon without the PAM sequence. Multiple guides can be given separated by commas and not spaces. expected_hdr_amplicon_seq (OPTIONAL): expected amplicon sequence in case of HDR. coding_seq (OPTIONAL): Subsequence(s) of the amplicon corresponding to coding sequences. If more than one separate them by commas and not spaces. prime_editing_pegRNA_spacer_seq (OPTIONAL): pegRNA spacer sgRNA sequence used in prime editing. The spacer should not include the PAM sequence. The sequence should be given in the RNA 5'->3' order, so for Cas9, the PAM would be on the right side of the given sequence. prime_editing_nicking_guide_seq (OPTIONAL): Nicking sgRNA sequence used in prime editing. The sgRNA should not include the PAM sequence. The sequence should be given in the RNA 5'->3' order, so for Cas9, the PAM would be on the right side of the sequence. prime_editing_pegRNA_extension_seq (OPTIONAL): Extension sequence used in prime editing. The sequence should be given in the RNA 5'->3' order, such that the sequence starts with the RT template including the edit, followed by the Primer-binding site (PBS). prime_editing_pegRNA_scaffold_seq (OPTIONAL): If given, reads containing any of this scaffold sequence before extension sequence (provided by --prime_editing_extension_seq) will be classified as 'Scaffold-incorporated'. The sequence should be given in the 5'->3' order such that the RT template directly follows this sequence. A common value ends with 'GGCACCGAGUCGGUGC'. prime_editing_pegRNA_scaffold_min_match_length (OPTIONAL): Minimum number of bases matching scaffold sequence for the read to be counted as 'Scaffold-incorporated'. If the scaffold sequence matches the reference sequence at the incorporation site, the minimum number of bases to match will be minimally increased (beyond this parameter) to disambiguate between prime-edited and scaffold-incorporated sequences. prime_editing_override_prime_edited_ref_seq (OPTIONAL): If given, this sequence will be used as the prime-edited reference sequence. This may be useful if the prime-edited reference sequence has large indels or the algorithm cannot otherwise infer the correct reference sequence. quantification_window_coordinates (OPTIONAL): Bp positions in the amplicon sequence specifying the quantification window. This parameter overrides values of the '--quantification_window_center', '-- cleavage_offset', '--window_around_sgrna' or '-- window_around_sgrna' values. Any indels/substitutions outside this window are excluded. Indexes are 0-based, meaning that the first nucleotide is position 0. Ranges are separated by the dash sign like 'start-stop', and multiple ranges can be separated by the underscore (_). A value of 0 disables this filter. (can be comma-separated list of values, corresponding to amplicon sequences given in --amplicon_seq e.g. 5-10,5-10_20-30 would specify the 5th-10th bp in the first reference and the 5th-10th and 20th-30th bp in the second reference) (default: None) quantification_window_size (OPTIONAL): Defines the size (in bp) of the quantification window extending from the position specified by the '--cleavage_offset' or '--quantification_window_center' parameter in relation to the provided guide RNA sequence(s) (--sgRNA). Mutations within this number of bp from the quantification window center are used in classifying reads as modified or unmodified. A value of 0 disables this window and indels in the entire amplicon are considered. Default is 1, 1bp on each side of the cleavage position for a total length of 2bp. quantification_window_center (OPTIONAL): Center of quantification window to use within respect to the 3' end of the provided sgRNA sequence. Remember that the sgRNA sequence must be entered without the PAM. For cleaving nucleases, this is the predicted cleavage position. The default is -3 and is suitable for the Cas9 system. For alternate nucleases, other cleavage offsets may be appropriate, for example, if using Cpf1 this parameter would be set to 1. For base editors, this could be set to -17.",
-=======
             "help": "R|Amplicons description file. This file is a tab-delimited text file with up to 14 columns (2 required):\n  - amplicon_name:  an identifier for the amplicon (must be unique).\n  - amplicon_seq:  amplicon sequence used in the experiment.\n  - guide_seq (OPTIONAL):  sgRNA sequence used for this amplicon without the PAM sequence. Multiple guides can be given separated by commas and not spaces.\n  - expected_hdr_amplicon_seq (OPTIONAL): expected amplicon sequence in case of HDR.\n  - coding_seq (OPTIONAL): Subsequence(s) of the amplicon corresponding to coding sequences. If more than one separate them by commas and not spaces.\n  - prime_editing_pegRNA_spacer_seq (OPTIONAL): pegRNA spacer sgRNA sequence used in prime editing. The spacer should not include the PAM sequence. The sequence should be given in the RNA 5'->3' order, so for Cas9, the PAM would be on the right side of the given sequence.\n  - prime_editing_nicking_guide_seq (OPTIONAL): Nicking sgRNA sequence used in prime editing. The sgRNA should not include the PAM sequence. The sequence should be given in the RNA 5'->3' order, so for Cas9, the PAM would be on the right side of the sequence.\n  - prime_editing_pegRNA_extension_seq (OPTIONAL): Extension sequence used in prime editing. The sequence should be given in the RNA 5'->3' order, such that the sequence starts with the RT template including the edit, followed by the Primer-binding site (PBS).\n  - prime_editing_pegRNA_scaffold_seq (OPTIONAL): If given, reads containing any of this scaffold sequence before extension sequence (provided by --prime_editing_extension_seq) will be classified as 'Scaffold-incorporated'. The sequence should be given in the 5'->3' order such that the RT template directly follows this sequence. A common value ends with 'GGCACCGAGUCGGUGC'.\n  - prime_editing_pegRNA_scaffold_min_match_length (OPTIONAL): Minimum number of bases matching scaffold sequence for the read to be counted as 'Scaffold-incorporated'. If the scaffold sequence matches the reference sequence at the incorporation site, the minimum number of bases to match will be minimally increased (beyond this parameter) to disambiguate between prime-edited and scaffold-incorporated sequences.\n  - prime_editing_override_prime_edited_ref_seq (OPTIONAL): If given, this sequence will be used as the prime-edited reference sequence. This may be useful if the prime-edited reference sequence has large indels or the algorithm cannot otherwise infer the correct reference sequence.\n  - quantification_window_coordinates (OPTIONAL): Bp positions in the amplicon sequence specifying the quantification window. This parameter overrides values of the '--quantification_window_center', '-- cleavage_offset', '--window_around_sgrna' or '-- window_around_sgrna' values. Any indels/substitutions outside this window are excluded. Indexes are 0-based, meaning that the first nucleotide is position 0. Ranges are separated by the dash sign like 'start-stop', and multiple ranges can be separated by the underscore (_). A value of 0 disables this filter. (can be comma-separated list of values, corresponding to amplicon sequences given in --amplicon_seq e.g. 5-10,5-10_20-30 would specify the 5th-10th bp in the first reference and the 5th-10th and 20th-30th bp in the second reference) (default: None)\n  - quantification_window_size (OPTIONAL): Defines the size (in bp) of the quantification window extending from the position specified by the '--cleavage_offset' or '--quantification_window_center' parameter in relation to the provided guide RNA sequence(s) (--sgRNA). Mutations within this number of bp from the quantification window center are used in classifying reads as modified or unmodified. A value of 0 disables this window and indels in the entire amplicon are considered. Default is 1, 1bp on each side of the cleavage position for a total length of 2bp.\n  - quantification_window_center (OPTIONAL): Center of quantification window to use within respect to the 3' end of the provided sgRNA sequence. Remember that the sgRNA sequence must be entered without the PAM. For cleaving nucleases, this is the predicted cleavage position. The default is -3 and is suitable for the Cas9 system. For alternate nucleases, other cleavage offsets may be appropriate, for example, if using Cpf1 this parameter would be set to 1. For base editors, this could be set to -17.",
->>>>>>> 1b3095eb
             "type": "str",
             "default": "",
             "tools": ["Pooled"]
@@ -767,10 +718,7 @@
             "tools": ["Pooled"]
         },
         "min_reads_to_use_region_pooled": {
-<<<<<<< HEAD
-=======
             "name": "Minimum Reads to Use Region",
->>>>>>> 1b3095eb
             "keys": ["--min_reads_to_use_region"],
             "help": "Minimum number of reads that align to a region to perform the CRISPResso analysis",
             "type": "float",
@@ -837,11 +785,7 @@
         },
         "region_file": {
             "keys": ["-f", "--region_file"],
-<<<<<<< HEAD
-            "help": "Regions description file. A BED format file containing the regions to analyze, one per line. The REQUIRED columns are: chr_id(chromosome name), bpstart(start position), bpend(end position), the optional columns are:name (an unique indentifier for the region), guide_seq, expected_hdr_amplicon_seq, coding_seq, see CRISPResso help for more details on these last 3 parameters)",
-=======
             "help": "R|Regions description file. A BED format file containing the regions to analyze, one per line. The REQUIRED columns are:\n  - chr_id (chromosome name)\n  - bpstart (start position)\n  - bpend (end position)\n\nThe optional columns are:\n  - name (an unique indentifier for the region)\n  - guide_seq\n  - expected_hdr_amplicon_seq\n  - coding_seq\nSee CRISPResso --help for more details on these last 3 parameters",
->>>>>>> 1b3095eb
             "type": "str",
             "required": true,
             "tools": ["WGS"]
@@ -855,10 +799,7 @@
             "tools": ["WGS"]
         },
         "min_reads_to_use_region_wgs": {
-<<<<<<< HEAD
-=======
             "name": "Minimum Reads to Use Region",
->>>>>>> 1b3095eb
             "keys": ["--min_reads_to_use_region"],
             "help": "Minimum number of reads that align to a region to perform the CRISPResso analysis for WGS",
             "type": "float",
@@ -902,11 +843,7 @@
         },
         "use_matplotlib": {
             "keys": ["--use_matplotlib"],
-<<<<<<< HEAD
-            "help": "Use matplotlib for plotting instead of plotl/d3 when CRISPRessoPro is installed",
-=======
             "help": "Use matplotlib for plotting instead of plotly/d3 when CRISPRessoPro is installed",
->>>>>>> 1b3095eb
             "action": "store_true",
             "tools": ["Core", "Batch", "Pooled", "WGS", "Compare"]
         }
