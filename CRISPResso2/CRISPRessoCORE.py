--- conflicted
+++ resolved
@@ -107,7 +107,6 @@
             error('You can download it here: {0}'.format(download_url))
         sys.exit(1)
 
-<<<<<<< HEAD
     if version_flag:
         p = sb.Popen('{0} {1}'.format(binary_name, version_flag), shell=True, stdout=sb.PIPE, stderr=sb.STDOUT)
         p_output = p.communicate()[1].decode('utf-8')
@@ -120,8 +119,6 @@
             sys.exit(1)
 
 
-=======
->>>>>>> 942ad94e
 def get_avg_read_length_fastq(fastq_filename):
      cmd=('z' if fastq_filename.endswith('.gz') else '' ) +('cat < \"%s\"' % fastq_filename)+\
                   r''' | awk 'BN {n=0;s=0;} NR%4 == 2 {s+=length($0);n++;} END { printf("%d\n",s/n)}' '''
