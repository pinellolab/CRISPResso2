--- conflicted
+++ resolved
@@ -60,11 +60,7 @@
                     <div class="list-group list-group-flush">
                         {% for region_name in run_names %}
 	                    <a href="{{sub_html_files[region_name]}}" class="list-group-item list-group-item-action">{{region_name}}</a>
-<<<<<<< HEAD
-                      {% endfor %}
-=======
                         {% endfor %}
->>>>>>> fa03d16d
                     </div>
                 </div>
             </div>
